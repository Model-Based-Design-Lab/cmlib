--- conflicted
+++ resolved
@@ -76,8 +76,7 @@
 
 MetaModelMPM = metamodel_from_str(MPMGrammar, classes=[])
 
-<<<<<<< HEAD
-def parseMPMDSL(content, factory):
+def parseMPMDSL(content: str, factory: Dict[str,Any]) -> Union[Tuple[None,None,None,None],Tuple[str,Dict[str,Any],Dict[str,Any],Dict[str,Any]]]:
 
     def _getNumber(n):
         if n.ratio != None:
@@ -87,7 +86,7 @@
         if n.int != None:
             return Fraction(n.int).limit_denominator()
 
-    def _parseRow(r, mpm, factory):
+    def _parseRow(r: Any, mpm: Any, factory: Dict[str,Any]):
         row = []
         for e in r.elements:
             if e == "-inf":
@@ -96,13 +95,10 @@
                 row.append(_getNumber(e))
 
         factory['AddRow'](mpm, row)
-        
+
     def _parseLabels(lbls):
         return lbls.label
 
-=======
-def parseMPMDSL(content: str, factory: Dict[str,Any]) -> Union[Tuple[None,None,None,None],Tuple[str,Dict[str,Any],Dict[str,Any],Dict[str,Any]]]:
->>>>>>> b98a714c
     try:
         model =  MetaModelMPM.model_from_str(content)
     except TextXSyntaxError as err:
@@ -134,20 +130,3 @@
         resEventSequences[e.name] = es
 
     return model.name, resMatrices, resVectorSequences, resEventSequences
-
-<<<<<<< HEAD
-=======
-
-def parseRow(r: Any, mpm: Any, factory: Dict[str,Any]):
-    row = []
-    for e in r.elements:
-        if e == "-inf":
-            row.append(None)
-        else:
-            row.append(float(e))
-
-    factory['AddRow'](mpm, row)
-    
-def parseLabels(labels):
-    return labels.label
->>>>>>> b98a714c
