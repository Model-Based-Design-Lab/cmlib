
'''Operations on dataflow '''

import argparse
from typing import Any, Dict, Union
from dataflow.maxplus.types import TTimeStampList
from dataflow.libsdf import DataflowGraph
from dataflow.libmpm import MaxPlusMatrixModel, VectorSequenceModel, EventSequenceModel
from dataflow.utils.utils import printXmlTrace, printXmlGanttChart, parseInputTraces, parseInitialState, requireNumberOfIterations, parseNumberOfIterations, requirePeriod, getSquareMatrix, requireSequenceOfMatricesAndPossiblyVectorSequence, determineStateSpaceLabels, parseSequences, validateEventSequences, requireParameterInteger, requireOneEventSequence, requireParameterMPValue
from dataflow.maxplus.maxplus import printMPMatrix, printMPVectorList, mpVectorToString, mpElementToString, mpTransposeMatrix
from dataflow.utils.operations import DataflowOperations, MPMatrixOperations, Operations, OperationDescriptions, OP_SDF_THROUGHPUT, OP_SDF_DEADLOCK, OP_SDF_REP_VECTOR, OP_SDF_LATENCY, OP_SDF_GENERALIZED_LATENCY, OP_SDF_STATE_SPACE_REPRESENTATION, OP_SDF_STATE_MATRIX, OP_SDF_CONVERT_TO_SINGLE_RATE, OP_SDF_STATE_SPACE_MATRICES, OP_SDF_GANTT_CHART, OP_SDF_GANTT_CHART_ZERO_BASED, OP_MPM_EVENT_SEQUENCES, OP_MPM_VECTOR_SEQUENCES, OP_MPM_MATRICES, OP_MPM_EIGENVALUE, OP_MPM_EIGENVECTORS, OP_MPM_PRECEDENCEGRAPH, OP_MPM_PRECEDENCEGRAPH_GRAPHVIZ, OP_MPM_STAR_CLOSURE, OP_MPM_MULTIPLY, OP_MPM_MULTIPLY_TRANSFORM, OP_MPM_VECTOR_TRACE, OP_MPM_VECTOR_TRACE_TRANSFORM, OP_MPM_VECTOR_TRACE_XML,OP_MPM_CONVOLUTION, OP_MPM_CONVOLUTION_TRANSFORM, OP_MPM_MAXIMUM, OP_MPM_MAXIMUM_TRANSFORM, OP_MPM_DELAY_SEQUENCE, OP_MPM_SCALE_SEQUENCE, OP_MPM_INPUT_LABELS, OP_SDF_INPUT_LABELS, OP_SDF_STATE_LABELS
import sys

def main():

    parser = argparse.ArgumentParser(
        description='Perform operations on dataflow graphs.\nhttps://computationalmodeling.info')
    parser.add_argument('dataflow_graph_or_mpmatrix', help="the dataflow graph or max-plus matrix to analyze")
    parser.add_argument('-op', '--operation', dest='operation',
                        help="the operation or analysis to perform, one of : {}".format("; \n".join(OperationDescriptions)))
    parser.add_argument('-p', '--period', dest='period',
                        help="the period of the system (for latency)")
    parser.add_argument('-is', '--initialstate', dest='initialstate',
                        help="the initial state of the system")
    parser.add_argument('-it', '--inputtrace', dest='inputtrace',
                        help="the input trace to the system, a comma-separated list of: (ID=)?([...]|ID)")
    parser.add_argument('-ma', '--matrices', dest='matrices',
                        help="the matrices to operate on as a comma separated list")
    parser.add_argument('-sq', '--sequences', dest='sequences',
                        help="the sequences to operate on")
    parser.add_argument('-pa', '--parameter', dest='parameter',
                        help="parameter for the operation")
    parser.add_argument('-ni', '--numberofiterations', dest='numberofiterations',
                        help="number of iterations to analyze")
    parser.add_argument('-og', '--outputgraph', dest='outputGraph',
                        help="the outputfile to write output graph to")

    args = parser.parse_args()

    if args.operation not in Operations:
        sys.stderr.write("Unknown operation: {}\n".format(args.operation))
        sys.stderr.write("Operation should be one of: {}.\n".format(", ".join(Operations)))
        exit(1)

    dsl = None
    if args.dataflow_graph_or_mpmatrix:
        try:
            with open(args.dataflow_graph_or_mpmatrix, 'r') as sdfMpmFile:
                dsl = sdfMpmFile.read()
        except FileNotFoundError as e:
            sys.stderr.write("File does not exist: {}.\n".format(args.dataflow_graph_or_mpmatrix))
            exit(1)

    try:
        process(args, dsl)
    except Exception as e:
        sys.stderr.write("An error occurred: {}\n".format(e))
        # in final version comment out following line
        # raise e
        exit(1)

    exit(0)


def process(args, dsl):

    if args.operation not in Operations:
        print("Unknown operation or no operation provided")
        print("Operation should be one of: {}.".format(", \n".join(Operations)))
        exit(1)

    if args.operation in DataflowOperations:
        processDataflowOperation(args, dsl)

    if args.operation in MPMatrixOperations:
        processMaxPlusOperation(args, dsl)


def processDataflowOperation(args, dsl):

    # parse the model
    name, G = DataflowGraph.fromDSL(dsl)
    G.validate()

    # execute the selected operation
    # python has no switch statement :(

    # inputlabels
    if args.operation == OP_SDF_INPUT_LABELS:
        print(",".join(G.inputs()))

    # statelabels
    if args.operation == OP_SDF_STATE_LABELS:
        print(",".join(G.stateElementLabels()))


    # throughput
    if args.operation == OP_SDF_THROUGHPUT:
        print('Throughput:')
        print(G.throughput())

    # repetitionvector
    if args.operation == OP_SDF_REP_VECTOR:
        print('Repetition Vector:')
        rates = G.repetitionVector()
        if rates is None:
            print('The graph is inconsistent.')
        else:
            for a in G.actors():
                print('{}: {}'.format(a, rates[a]))

    # deadlock
    if args.operation == OP_SDF_DEADLOCK:
        if G.deadlock():
            print('The graph deadlocks.')
        else:
            print('The graph does not deadlock.')

    # converttosinglerate
    if args.operation == OP_SDF_CONVERT_TO_SINGLE_RATE:
        GS = G.convertToSingleRate()
        print(GS.asDSL(name+'_singlerate'))

    # latency
    if args.operation == OP_SDF_LATENCY:
        mu = requirePeriod(args)
        x0 = parseInitialState(args, G.numberOfInitialTokens())
        print('Inputs:')
        print(G.listOfInputsStr())
        print('Outputs:')
        print(G.listOfOutputsStr())
        printMPMatrix(G.latency(x0, mu))

    # generalized latency
    if args.operation == OP_SDF_GENERALIZED_LATENCY:
        mu = requirePeriod(args)
        print('Inputs:')
        print(G.listOfInputsStr())
        print('Outputs:')
        print(G.listOfOutputsStr())
        print('State vector:')
        print(G.listOfStateElementsStr())
        LambdaX, LambdaIO = G.generalizedLatency(mu)
        print('IO latency matrix:')
        printMPMatrix(LambdaIO)
        print('Initial state latency matrix:')
        printMPMatrix(LambdaX)

    if args.operation == OP_SDF_STATE_SPACE_REPRESENTATION:
        _, M = G.stateSpaceMatrices()
        print('Inputs:')
        print(G.listOfInputsStr())
        print('Outputs:')
        print(G.listOfOutputsStr())
        print('State vector:')
        print(G.listOfStateElementsStr())
        print()
        print('State matrix A:')
        printMPMatrix(M[0])
        print()
        print('Input matrix B:')
        printMPMatrix(M[1])
        print()
        print('Output matrix C:')
        printMPMatrix(M[2])
        print()
        print('Feed forward matrix D:')
        printMPMatrix(M[3])

    if args.operation == OP_SDF_STATE_MATRIX:
        _, SSM = G.stateSpaceMatrices()
        mpm = MaxPlusMatrixModel()
        mpm.setMatrix(SSM[0])
        matrices = dict()
        matrices['A'] = MaxPlusMatrixModel(SSM[0])
        matrices['A'].setLabels(G.stateElementLabels())
        print(mpm.asDSL(name+"_MPM", matrices))

    if args.operation == OP_SDF_STATE_SPACE_MATRICES:
        _, SSM = G.stateSpaceMatrices()
        mpm = MaxPlusMatrixModel()
        mpm.setMatrix(SSM[0])
        matrices = dict()
        matrices['A'] = MaxPlusMatrixModel(SSM[0])
        matrices['A'].setLabels(G.stateElementLabels())
        matrices['B'] = MaxPlusMatrixModel(SSM[1])
        matrices['B'].setLabels(G.stateElementLabels() + G.inputs())
        matrices['C'] = MaxPlusMatrixModel(SSM[2])
        matrices['C'].setLabels(G.outputs() + G.stateElementLabels())
        matrices['D'] = MaxPlusMatrixModel(SSM[3])
        matrices['D'].setLabels(G.outputs() + G.inputs())
        print(mpm.asDSL(name+"_MPM", matrices))

    if args.operation == OP_SDF_GANTT_CHART:
        ni = requireNumberOfIterations(args)
        inputTraces, outputTraces, firingStarts, firingDurations = _determineTrace(G, args, ni)

        # write gantt chart trace
        rv = G.repetitionVector()
        if rv is None:
            raise Exception("The graph is inconsistent.")
        printXmlGanttChart(G.actorsWithoutInputsOutputs(), rv, firingStarts, firingDurations, G.inputs(), inputTraces, G.outputs(), outputTraces)

    if args.operation == OP_SDF_GANTT_CHART_ZERO_BASED:
        # make a Gantt chart assuming that actors cannot fire before time 0
        # use artificial inputs to all actors and remove them later

        realInputs = list(G.inputs())
        ni = requireNumberOfIterations(args)

        # create name for artificial input to actor a
        inpName = lambda a: '_zb_{}'.format(a)

        # determine the repetition vector for the extended graph
        reps = G.repetitionVector()
        if reps is None:
            raise Exception("The graph is inconsistent")

        # add the new inputs and channels
        for a in G.actorsWithoutInputsOutputs():
            G.addInputPort(inpName(a))
            G.addChannel(inpName(a), a, dict())
            # provide the new inputs with input event sequences of sufficient zeros
            # add signal of number of iterations times the repetition vector of the actor consuming from the input
            G.addInputSignal(inpName(a), list([0.0] * ni * reps[a]))

        inputTraces, outputTraces, firingStarts, firingDurations = _determineTrace(G, args, ni)

        # suppress the artificial inputs
        num = len(G.actorsWithoutInputsOutputs())
        reduceRealInputs = lambda l: l[:-num]
        realInputTraces = list(map(reduceRealInputs, inputTraces))

        # write gantt chart trace
        printXmlGanttChart(G.actorsWithoutInputsOutputs(), reps, firingStarts, firingDurations, realInputs, realInputTraces, G.outputs(), outputTraces)


def processMaxPlusOperation(args, dsl):

    name, Matrices, VectorSequences, EventSequences  = MaxPlusMatrixModel.fromDSL(dsl)
    for m in Matrices.values():
        m.validate()
    for v in VectorSequences.values():
        v.validate()
    for e in EventSequences.values():
        e.validate()

    # eventsequences
    if args.operation == OP_MPM_EVENT_SEQUENCES:
        print(",".join(EventSequences.keys()))
    
    # vectorsequences
    if args.operation == OP_MPM_VECTOR_SEQUENCES:
        print(",".join(VectorSequences.keys()))

    # matrices
    if args.operation == OP_MPM_MATRICES:
        print(",".join(Matrices.keys()))

    # eigenvalue
    if args.operation == OP_MPM_EIGENVALUE:
        mat = getSquareMatrix(Matrices, args)
        print("The largest eigenvalue of matrix {} is:".format(mat))
        print(Matrices[mat].eigenvalue())

    # eigenvectors
    if args.operation == OP_MPM_EIGENVECTORS:
        mat = getSquareMatrix(Matrices, args)
        (ev, gev) = Matrices[mat].eigenvectors()
        print("The eigenvectors of matrix {} are:".format(mat))
        if len(ev)==0:
            print('None')
        else:
            for v in ev:
<<<<<<< HEAD
                print('{}, with eigenvalue: {}'.format(mpVector(v[0]), v[1]))
=======
                print('{}, with eigenvalue: {:.2f}'.format(mpVectorToString(v[0]), v[1]))
>>>>>>> b98a714c
        if len(gev) > 0:
            print('\nGeneralized Eigenvectors:')
            for v in gev:
                print('{}, with generalized eigenvalue: {}'.format(mpVectorToString(v[0]), mpVectorToString(v[1])))

    # precedence graph
    if args.operation == OP_MPM_PRECEDENCEGRAPH:
        mat = getSquareMatrix(Matrices, args)
        g = Matrices[mat].precedenceGraph()
        print("The nodes of the precedence graph are:")
        print(", ".join(g.nodes()))
        print("The edges of the precedence graph are:")
        for e in g.edges():
            print("{} --- {} ---> {}".format(e[0], g.edge_weight(e), e[1]))

    # precedence graph graphviz
    if args.operation == OP_MPM_PRECEDENCEGRAPH_GRAPHVIZ:
        mat = getSquareMatrix(Matrices, args)
        g = Matrices[mat].precedenceGraphGraphviz()
        print(g)

    # star closure
    if args.operation == OP_MPM_STAR_CLOSURE:
        mat = getSquareMatrix(Matrices, args)
        success, cl = Matrices[mat].starClosure()
        if success:
            m: MaxPlusMatrixModel = cl  # type: ignore
            printMPMatrix(m.mpMatrix())
        else:
            print("The matrix has no star closure.")

    # multiply 
    if args.operation == OP_MPM_MULTIPLY:
        names = requireSequenceOfMatricesAndPossiblyVectorSequence(Matrices, VectorSequences, args)
        matrices = [(Matrices[m] if m in Matrices else VectorSequences[m]) for m in names]
        result = MaxPlusMatrixModel.multiplySequence(matrices)
        print("The product of {} is:".format(', '.join(names)))
        if isinstance(result, VectorSequenceModel):
            printMPVectorList(result.vectors())
        else:
            printMPMatrix(result.mpMatrix())

    # multiplytransform 
    if args.operation == OP_MPM_MULTIPLY_TRANSFORM:
        names = requireSequenceOfMatricesAndPossiblyVectorSequence(Matrices, VectorSequences, args)
        matrices = [(Matrices[m] if m in Matrices else VectorSequences[m]) for m in names]
        newName = 'prod_{}'.format('_'.join(names))
        result = MaxPlusMatrixModel.multiplySequence(matrices)
        newModel = dict()
        newModel[newName] = result
        print(MaxPlusMatrixModel().asDSL(name+'_mul', newModel))

    # inputlabels
    if args.operation == OP_MPM_INPUT_LABELS:
        inputLabels = _determineInputLabels(Matrices)
        print(",".join(inputLabels))


    # vectortrace
    # - on a model with a single, square matrix, compute a sequence of state vectors for the given 
    # number of iterations, including the initial state
    # - on a model with A, B, C and D matrices, determine inputs from 
    #  * the command-line inputtrace spec
    #  * event sequences or vector sequences defined in the model
    if args.operation == OP_MPM_VECTOR_TRACE:
        labels, vt = _makeVectorTrace(Matrices, VectorSequences, EventSequences, args)
        print('Vector elements: [{}]'.format(', '.join(labels)))
        print('Trace:')
        print(', '.join([mpVectorToString(v) for v in vt]))
    
    # vectortracetransform
    if args.operation == OP_MPM_VECTOR_TRACE_TRANSFORM:
        labels, vt = _makeVectorTrace(Matrices, VectorSequences, EventSequences, args)        
        res = dict()
        vsm = VectorSequenceModel()
        for v in vt:
            vsm.addVector(v)
        vsm.setLabels(labels)
        res[name] = vsm
        print(MaxPlusMatrixModel().asDSL(name+'_trace', res))

    # vectortracexml
    if args.operation == OP_MPM_VECTOR_TRACE_XML:

        ni = parseNumberOfIterations(args)
        sequences = parseSequences(args)

        if len(sequences) ==0:
            # nothing was specified on the command line, use all vector sequences and event sequences as default
            for s in VectorSequences:
                sequences.append(s)
            for s in EventSequences:
                sequences.append(s)
            if len(sequences) == 0:
                # still nothing?
                raise Exception("vectortracexml requires sequences.")

        # determine the labels and the final length of the trace
        traceLen = ni
        labels = []
        for s in sequences:
            if not (s in VectorSequences or s in EventSequences):
                raise Exception("Unknown vector or event sequence {}.".format(s))
            if s in VectorSequences:
                vs = VectorSequences[s]
                for n in range(vs.vectorLength()):
                    labels.append(vs.getLabel(n, s))
                traceLen = vs.length() if traceLen is None else min(traceLen, vs.length())
            elif s in EventSequences:
                ms = EventSequences[s]
                labels.append(s)
                traceLen = ms.length() if traceLen is None else min(traceLen, ms.length())
            else:
                raise Exception("Sequence {} is unknown.".format(s))

        # collect the actual trace
        vt = []
        for s in sequences:
            if s in VectorSequences:
                vs = VectorSequences[s]
                for r in mpTransposeMatrix(vs.vectors()):
                    vt.append(r[:traceLen])
            else:
                es = EventSequences[s]
                vt.append(es.sequence()[:traceLen])

        # transpose the result
        vt = mpTransposeMatrix(vt)

        printXmlTrace(vt, labels)

    # convolution
    if args.operation == OP_MPM_CONVOLUTION:
        sequences, res = _convolution(EventSequences, args)
        print("The convolution of {} is:".format(", ".join(sequences)))
        print(res)

    # convolutiontransform
    if args.operation == OP_MPM_CONVOLUTION_TRANSFORM:
        sequences, resS = _convolution(EventSequences, args)
        res = dict()
        res['{}_conv'.format('_'.join(sequences))] = resS
        print(MaxPlusMatrixModel().asDSL(name+'_conv', res))

    # maxsequences
    if args.operation == OP_MPM_MAXIMUM:
        sequences, res = _maximum(EventSequences, args)
        print("The maximum of {} is:".format(", ".join(sequences)))
        print(res)

    # maxsequencestransform
    if args.operation == OP_MPM_MAXIMUM_TRANSFORM:
        sequences, resS = _maximum(EventSequences, args)
        res = dict()
        res['{}_max'.format('_'.join(sequences))] = resS
        print(MaxPlusMatrixModel().asDSL(name+'_max', res))

    #'delaysequence'
    if args.operation == OP_MPM_DELAY_SEQUENCE:
        delay = requireParameterInteger(args)
        seq = requireOneEventSequence(EventSequences, args)
        res = EventSequences[seq].delay(delay)
        print("The {}-delayed sequence of {} is:".format(delay, seq))
        print(res)

    #'scalesequence'
    if args.operation == OP_MPM_SCALE_SEQUENCE:
        scale = requireParameterMPValue(args)
        seq = requireOneEventSequence(EventSequences, args)
        res = EventSequences[seq].scale(scale)
        print("The scaled sequence of {} by scaling factor {} is:".format(seq, mpElementToString(scale)))
        print(res)



def _determineInputLabels(matrices):
    if len(matrices) == 1:
        return []
    else:
        inputLabels, _, _ = determineStateSpaceLabels(matrices)
        return inputLabels


def _makeVectorTrace(matrices, vectorSequences, eventSequences, args):
    if len(matrices) == 1:
        ni = requireNumberOfIterations(args)
        M =matrices.values()[0] 
        if not M.isSquare():
            raise Exception("Matrix must be square.")
        x0 = parseInitialState(args, M.numberOfRows())
        vt = M.vectorTraceClosed(x0, ni)
        inputs = []
        stateSize = M.numberOfRows()
        inputLabels = []
        outputLabels = []
        stateLabels = []
    else:
        ni = requireNumberOfIterations(args)
        inputLabels, stateLabels, outputLabels = determineStateSpaceLabels(matrices)            
        stateSize = len(stateLabels)
        x0 = parseInitialState(args, stateSize)
        nt, ut = parseInputTraces(eventSequences, vectorSequences, args)
        inputs = MaxPlusMatrixModel.extractSequences(nt, ut, eventSequences, vectorSequences, inputLabels)
        vt = MaxPlusMatrixModel.vectorTrace(matrices, x0, ni, inputs, True)

    labels = []
    labels = labels + inputLabels
    labels = labels + stateLabels
    labels = labels + outputLabels
    
    return labels, vt

def _convolution(eventSequences, args):
    sequences = parseSequences(args)
    if len(sequences) < 2:
        raise Exception("Please specify at least two sequences to convolve.")
    validateEventSequences(eventSequences, sequences)

    res = eventSequences[sequences[0]]
    for s in sequences[1:]:
        res = res.convolveWith(eventSequences[s])
    return sequences, res

def _maximum(eventSequences, args):
    sequences = parseSequences(args)
    if len(sequences) < 2:
        raise Exception("Please specify at least two sequences to maximize.")
    validateEventSequences(eventSequences, sequences)

    res = eventSequences[sequences[0]]
    for s in sequences[1:]:
        res = res.maxWith(eventSequences[s])
    return sequences, res

def _determineTrace(G: DataflowGraph, args: Dict[str,Any], ni: int):
    stateSize = G.numberOfInitialTokens()
    x0 = parseInitialState(args, stateSize)

    # get input sequences.
    inpSig = G.inputSignals()
    nt, _ = parseInputTraces(inpSig, {}, args)  # type: ignore type system issue

    if stateSize != len(x0):
        raise Exception('Initial state vector is of incorrect size.')

    return G.determineTrace(ni, x0, nt)  # type: ignore type system issue


if __name__ == "__main__":
    main()<|MERGE_RESOLUTION|>--- conflicted
+++ resolved
@@ -272,11 +272,7 @@
             print('None')
         else:
             for v in ev:
-<<<<<<< HEAD
                 print('{}, with eigenvalue: {}'.format(mpVector(v[0]), v[1]))
-=======
-                print('{}, with eigenvalue: {:.2f}'.format(mpVectorToString(v[0]), v[1]))
->>>>>>> b98a714c
         if len(gev) > 0:
             print('\nGeneralized Eigenvectors:')
             for v in gev:
