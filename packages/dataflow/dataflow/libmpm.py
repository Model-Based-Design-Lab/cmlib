from functools import reduce
from io import StringIO
from typing import List, Literal, Optional, Tuple, Union, Dict
import dataflow.maxplus.maxplus as mp
from dataflow.libmpmgrammar import parseMPMDSL
from dataflow.maxplus.starclosure import PositiveCycleException, starClosure
import pygraph.classes.digraph  as pyg

<<<<<<< HEAD
=======
# Represent a finite event sequence, i.e., a list of time stamps
class MPMException(mp.MPException):
    pass

class MPMValidateException(MPMException):
    pass
>>>>>>> b98a714c
class EventSequenceModel(object):

    _sequence: mp.TTimeStampList

    def __init__(self, seq: mp.TTimeStampList = []):
        # _sequence captures the event sequence
        self._sequence = seq
    
    def validate(self):
        # no checks needed
        pass

    def addRow(self, row: mp.TTimeStampList):
        ''' bit of a hack for the parser to reuse code. Do not use. '''
        # TODO: get rid of this method by making the parse call an appropriate function
        self._sequence = row

    def sequence(self):
        '''Get the time stamp sequence'''
        return self._sequence

    def length(self)->int:
        '''Returns the length of the sequence'''
        return len(self._sequence)

    def convolveWith(self: 'EventSequenceModel', es: 'EventSequenceModel')->'EventSequenceModel':
        '''Compute the convolution with another EventSequenceModel'''
        if not isinstance(es, EventSequenceModel):
            raise MPMException('Object of the wrong type to take convolution with event sequence.')
        res = EventSequenceModel()
        res._sequence = mp.mpConvolution(self._sequence, es._sequence)
        return res

    def maxWith(self, es: 'EventSequenceModel') -> 'EventSequenceModel':
        '''Compute the maximum with another event sequence'''
        if not isinstance(es, EventSequenceModel):
            raise MPMException('Object of the wrong type to take maximum with event sequence.')
        res = EventSequenceModel()
        res._sequence = mp.mpMaxEventSequences(self._sequence, es._sequence)
        return res

    def delay(self, n: int)->'EventSequenceModel':
        '''Compute the delayed event sequence, delayed by n samples'''
        res = EventSequenceModel()
        res._sequence = mp.mpDelay(self._sequence, n)
        return res

    def scale(self, c: mp.TTimeStamp)->'EventSequenceModel':
        '''Compute a scaled version of the event sequence, i.e., add constant to every element.'''
        res = EventSequenceModel()
        res._sequence = mp.mpScale(self._sequence, c)
        return res

    def extractSequenceList(self)->List[mp.TTimeStampList]:
        '''Determine list of sequences. For an event sequence, the list will contain only one list as an element'''
        return [self._sequence]

    def __str__(self)->str:
        '''Return a string representation.'''
        return mp.mpVectorToString(self._sequence)

class VectorSequenceModel(object):

    _vectors: mp.TMPVectorList
    _labels: List[str]

    def __init__(self, vectors: Optional[mp.TMPVectorList] = None):
        if vectors is None:
            self._vectors: mp.TMPVectorList = []
        else:
            self._vectors = vectors
        self._labels: List[str] = []

    def addVector(self, v: mp.TMPVector):
        '''Add a vector to the vector sequence'''
        self._vectors.append(v)

    def addRow(self, row: mp.TMPVector):
        '''Cheat method to reuse matrix like methods. Do not use.'''
        # TODO: remove method divert to calls to addVector
        self._vectors.append(row)

    def setLabels(self, labels: List[str]):
        '''Set labels for the vector elements. The length of the list of labels should match the size of the vectors in the list'''
        self._labels = labels

    def labels(self)->List[str]:
        '''Get the labels of the vector elements'''
        return self._labels

    def getLabel(self, n: int, base: str = 's'):
        '''Get the label of element n (starting from 0) of the vectors. If the label has not been previously set, a default is constructed from the base with a number.'''
        if n < len(self._labels):
            return self._labels[n]
        else:
            return base + str(n+1)

    def vectors(self) -> mp.TMPVectorList:
        '''Get the list of vectors.'''
        return self._vectors

    def length(self) -> int:
        '''Returns the number of vector in the list.'''
        return len(self._vectors)

    def __len__(self) -> int:
        return self.length()

    def vectorLength(self) -> int:
        '''Returns the length of the vectors in the list. Assumes that all vectors in the list have the same length. Returns 0 if there are no vectors in the list.'''
        if len(self._vectors) == 0:
            return 0
        else:
            return len(self._vectors[0])

    def validate(self):
        '''Check if all vectors are of the same length. Raise an MPMValidateException if the vector sequence does not validate.'''
        if len(set([len(r) for r in self._vectors])) > 1:
            raise MPMValidateException("Vector sequence contains vectors of unequal length.")

    def maxWith(self, vs: 'VectorSequenceModel')->'VectorSequenceModel':
        '''Compute the maximum with another vector sequence.'''
        res = VectorSequenceModel()
        res._vectors = mp.mpMaxVectorSequences(self._vectors, vs._vectors)
        return res

    def extractSequenceList(self)->List[mp.TTimeStampList]:
        '''Convert vector sequence into a list of event sequences from the corresponding elements from each of the vectors.'''
        return mp.mpTransposeMatrix(self._vectors)

    def multiply(self, m: Union['VectorSequenceModel','MaxPlusMatrixModel']):
        raise MPMException("Cannot multiply vector sequence on the left-hand side.")

    def __str__(self)->str:
        return '[\n'+'\n'.join([mp.mpVectorToString(v) for v in self._vectors])+'\n]'

class MaxPlusMatrixModel(object):
    '''Model of a max-plus matrix'''

    _labels: List[str]
    _rows: List[mp.TMPVector]

    def __init__(self, rows: Optional[List[mp.TMPVector]]=None):
        self._labels = []
        if rows is None:
            self._rows = []
        else:
            self._rows = rows

    def setLabels(self, labels: List[str]):
        '''Set labels for the rows / columns of the matrix'''
        self._labels = labels

    def labels(self) -> List[str]:
        '''Get the row/column labels'''
        return self._labels

    @staticmethod
    def fromMatrix(M: mp.TMPMatrix)->'MaxPlusMatrixModel':
        '''Create a matrix model from a matrix in the form of a list of row vectors'''
        res = MaxPlusMatrixModel()
        res._rows = M
        return res

    def validate(self):
        '''Validate any constraints on the matrix.'''
        if len(self._rows) == 0:
            return
        n = self.numberOfColumns()
        for r in self._rows:
            if len(r) != n:
                raise MPMValidateException("Matrix contains rows of unequal length.")

    def setMatrix(self, rows: mp.TMPMatrix):
        '''Add rows to the matrix'''
        for r in rows:
            self.addRow(r)

    def addRow(self, row: mp.TMPVector):
        '''Add a row vector to the matrix.'''
        self._rows.append(row)

    def numberOfRows(self) -> int:
        '''Returns the number of row of the matrix.'''
        return len(self._rows)

    def rows(self) -> mp.TMPMatrix:
        '''Return the matrix as a list of row vectors.'''
        return self._rows

    def numberOfColumns(self) -> int:
        '''Return the number of columns of the matrix'''
        if len(self._rows) == 0:
            return 0
        return len(self._rows[0])

    def isSquare(self) -> bool:
        '''Check if the matrix is square.'''
        return self.numberOfRows() == self.numberOfColumns()

    def mpMatrix(self) -> mp.TMPMatrix:
        '''
        Return the matrix (list of rows) in this MaxPlusMatrixModel
        '''
        return self.rows()

    def __str__(self) -> str:
        return "[" + '\n'.join(['['+(', '.join([str(e) for e in r]))+']' for r in self._rows]) + ']'

    def eigenvectors(self) -> Tuple[List[Tuple[mp.TMPVector,float]],List[Tuple[mp.TMPVector,mp.TMPVector]]]:
        '''
        Compute eigenvectors and generalized eigenvector and corresponding (generalized) eigenvalues.
        Returns a pair with:
        A list of pairs of eigenvector and eigenvalue and a list of pairs of generalized eigenvectors and generalized eigenvalues.
        '''
        if not self.isSquare():
            raise MPMException("Matrix must be square to compute eigenvectors.")
        return mp.mpEigenVectors(self._rows)

    def eigenvalue(self) -> mp.TTimeStamp:
        '''Determine the largest eigenvalue of the matrix.'''
        return mp.mpEigenValue(self._rows)

    def _precedenceGraphLabels(self) -> List[str]:
        '''Return a lst of labels for the rows/columns of the matrix. If none have been explicitly defined it generate labels `x` with a number.'''
        return self.labels() if len(self.labels()) == self.numberOfRows() else [ 'x{}'.format(k) for k in range(self.numberOfRows())]

    def precedenceGraph(self) -> pyg.digraph:
        '''Determine the precedence graph of the matrix.'''
        return mp.mpPrecedenceGraph(self._rows, self._precedenceGraphLabels())
            
    def precedenceGraphGraphviz(self) -> str:
        '''Return a Graphviz representation of the precedence graph as a string.'''
        return mp.mpPrecedenceGraphGraphviz(self._rows, self._precedenceGraphLabels())

    def starClosure(self)->Union[Tuple[Literal[False],None],Tuple[Literal[True],'MaxPlusMatrixModel']]:
        '''Determine the * closure. If it exist return True and the star close. If it doesn't return False and None.'''
        try:
            cl = MaxPlusMatrixModel(mp.mpStarClosure(self._rows))
        except PositiveCycleException:
            return False, None
        return True, cl

    def multiply(self, matOrVs: Union['MaxPlusMatrixModel',VectorSequenceModel]) -> Union['MaxPlusMatrixModel',VectorSequenceModel]:
        '''Multiply the matrix with another matrix or with a vector sequence.'''
        if isinstance(matOrVs, VectorSequenceModel):
            return VectorSequenceModel(mp.mpMultiplyMatrixVectorSequence(self._rows, matOrVs._vectors))
        else:
            return MaxPlusMatrixModel(mp.mpMultiplyMatrices(self._rows, matOrVs._rows))
        
    def vectorTraceClosed(self, x0: mp.TMPVector, ni: int) -> mp.TMPVectorList:
        '''
        Compute a vector trace of state vectors of the matrix in this model. Requires that the matrix is square.

        Parameters
        ----------

        `x0`: the initial state, or `None` to use the zero vector as initial state

        `ni`: integer indicating the number of iterations to compute.

        '''
        matrices = {}
        matrices['A'] = self
        matrices['B'] = MaxPlusMatrixModel()
        matrices['C'] = MaxPlusMatrixModel()
        matrices['D'] = MaxPlusMatrixModel()
        return MaxPlusMatrixModel.vectorTrace(matrices, x0, ni, [])

    @staticmethod
    def vectorTrace(matrices: Dict[str,'MaxPlusMatrixModel'], x0: mp.TMPVector, ni: int, inputs: List[mp.TTimeStampList], useEndingState: bool = False) -> mp.TMPVectorList:
        '''
        Compute a vector trace of the combined state vector and output vector, stacked

        Parameters
        ----------
        `matrices` : dictionary that maps the strings 'A', 'B', 'C' and 'D' to four MaxPlusMatrixModels representing state space matrices
        
        `x0`: the initial state vector, or `None` to default to the zero vector as the initial state
        
        `ni`: the number of iterations to compute, or `None` to compute the maximum number of iterations that can be computed given the input data

        `inputs`: a list of input event sequences

        `useEndingState`: boolean that determines if the state vector before, or after the iteration is used.

        '''
        
        def _validate(mat: Dict[str,'MaxPlusMatrixModel'])->None:
            if not ('A' in mat and 'B' in mat and 'C' in mat and 'D' in mat):
                raise MPMValidateException('Expected matrices A, B, C and D')
            A = mat['A']
            B = mat['B']
            C = mat['C']
            D = mat['D']
            if A.numberOfRows() != B.numberOfRows():
                if A.numberOfColumns() > 0 and B.numberOfColumns() > 0:
                    raise MPMValidateException('The number of rows of A does not match the number of rows of B')
            if C.numberOfRows() != D.numberOfRows():
                if C.numberOfColumns() > 0 and D.numberOfColumns() > 0:
                    raise MPMValidateException('The number of rows of C does not match the number of rows of D')
            if A.numberOfColumns() != C.numberOfColumns():
                if A.numberOfRows() > 0 and C.numberOfRows() > 0:
                    raise MPMValidateException('The number of columns of A does not match the number of columns of C')
            if B.numberOfColumns() != D.numberOfColumns():
                if B.numberOfRows() > 0 and D.numberOfRows() > 0:
                    raise MPMValidateException('The number of columns of B does not match the number of columns of D')

        try:
            _validate(matrices)
        except MPMValidateException:
            raise MPMException("Provided matrices are not a valid state-space model.")

        MA = matrices['A'].mpMatrix()
        MB = matrices['B'].mpMatrix()
        MC = matrices['C'].mpMatrix()
        MD = matrices['D'].mpMatrix()

        if len(inputs) < mp.mpNumberOfColumns(MB):
            raise MPMException('Insufficient inputs sequences provided. ')
        if ni is None:
            ni = min([len(l) for l in inputs])
        for i in inputs:
            if len(i) < ni:
                raise MPMException('Insufficiently long input sequences for {} iterations.'.format(ni))
        inpPref = [i[0:ni] for i in inputs]
        inputVectors: mp.TMPVectorList = list(map(list, zip(*inpPref)))
        if len(inputVectors) ==0:
            # degenerate case of no inputs
            inputVectors = [[]] * ni

        x: mp.TMPVector
        if x0 is None:
            x = mp.mpZeroVector(mp.mpNumberOfRows(MA))
        else:
            x = x0

        trace: mp.TMPVectorList = []
        for n in range(ni):
            nextX: mp.TMPVector = mp.mpMaxVectors(mp.mpMultiplyMatrixVector(MA, x), mp.mpMultiplyMatrixVector(MB, inputVectors[n]))
            outputVector = mp.mpMaxVectors(mp.mpMultiplyMatrixVector(MC, x), mp.mpMultiplyMatrixVector(MD, inputVectors[n]))
            if useEndingState:
                stateVector = nextX
            else:
                stateVector = x
            trace.append(mp.mpStackVectors(inputVectors[n], mp.mpStackVectors(stateVector, outputVector)))
            x = nextX
        return trace

    @staticmethod
    def extractSequences(nSeq: Optional[Dict[str,mp.TTimeStampList]], uSeq: Optional[List[mp.TTimeStampList]], eventSequences: Dict[str,EventSequenceModel], vectorSequences: Dict[str,VectorSequenceModel], inputLabels: List[str]) -> List[mp.TTimeStampList]:
        '''
        Extract the input sequence for the input labels from the combined information from named (nSeq) and unnamed (uSeq) sequences provided on the command line and the sequences defined in the model. Priority is given to sequences specified on the command line. Sequences that cannot be found by name are filled with the unnamed sequences.
        '''

        if uSeq is None:
            uSeq = []
        if nSeq is None:
            allNamed = {}
        else:
            allNamed = nSeq.copy()

        # add event sequences
        for e in eventSequences:
            allNamed[e] = eventSequences[e].sequence()

        # add vector sequences.
        for v in vectorSequences:
            vsl = vectorSequences[v].extractSequenceList()
            for k in range(len(vsl)):
                allNamed[v+str(k+1)] = vsl[k]

        res: List[mp.TTimeStampList] = []
        uInd = 0
        for l in inputLabels:
            if l in allNamed:
                res.append(allNamed[l])
            else:
                if uInd >= len(uSeq):
                    raise MPMException("Insufficient input sequences specified")
                res.append(uSeq[uInd])
                uInd += 1
        return res

    @staticmethod
    def multiplySequence(matrices: List[Union['MaxPlusMatrixModel',VectorSequenceModel]])->Union['MaxPlusMatrixModel',VectorSequenceModel]:
        '''Multiply the sequence of matrices, possibly ending with a vector sequence.'''
        return reduce(lambda prod, mat: prod.multiply(mat), matrices)
        
    @staticmethod
    def fromDSL(dslString: str)-> Tuple[str,Dict[str,'MaxPlusMatrixModel'],Dict[str,VectorSequenceModel],Dict[str,EventSequenceModel]]:
        '''
        Parse dslString and extract model name, matrices, vector sequences and event sequences.
        Raise an exception if the parsing fails. 
        '''

        factory = dict()
        factory['Init'] = lambda : MaxPlusMatrixModel()
        factory['AddRow'] = lambda mpm, r: mpm.addRow(r)
        factory['InitVectorSequence'] = lambda : VectorSequenceModel()
        factory['InitEventSequence'] = lambda : EventSequenceModel()
        factory['AddLabels'] = lambda m, labels: m.setLabels(labels)

        name, resMatrices, resVectorSequences, resEventSequences = parseMPMDSL(dslString, factory)
        if name is None or resMatrices is None or resVectorSequences is None or resEventSequences is None:
            raise MPMException("Failed to parse max-plus model")
        return name, resMatrices, resVectorSequences, resEventSequences


    def asDSL(self, name: str, allInstances: Optional[Dict[str,Union['MaxPlusMatrixModel',VectorSequenceModel,EventSequenceModel]]] = None) -> str:

        '''
        Convert the receiver and all entities in optional allInstances to a string in the MPM Domain Specific Language using the provided name as the name for the model.
        '''

        # create string writer for the output
        output = StringIO()
        if allInstances is None:
            output.write("max-plus model {} : \nmatrices\nA = [\n".format(name))
            for r in self._rows:
                output.write("\t{}\n".format(mp.mpVectorToString(r)))
            output.write("]\n")
        else:
            mats: List[str] = [i for i in allInstances if isinstance(allInstances[i], MaxPlusMatrixModel)]
            vSequences = [i for i in allInstances if isinstance(allInstances[i], VectorSequenceModel)]
            eSequences = [i for i in allInstances if isinstance(allInstances[i], EventSequenceModel)]

            output.write("max-plus model {} : \n".format(name))

            if len(mats) > 0:
                output.write("\nmatrices\n")
                for mat in mats:
                    mm: MaxPlusMatrixModel = allInstances[mat]  # type: ignore
                    if len(mm.labels()) > 0:
                        labels = '({})'.format(' '.join(mm.labels()))
                    else:
                        labels = ''
                    output.write("{} {} = [\n".format(mat, labels))
                    for r in mm.rows():
                        output.write("\t{}\n".format(mp.mpVectorToString(r)))
                    output.write("]\n")

            if len(vSequences) > 0:
                output.write("\nvector sequences\n")
                for vs in vSequences:
                    vsm: VectorSequenceModel = allInstances[vs]  # type: ignore
                    if len(vsm.labels()) > 0:
                        labels = '({})'.format(' '.join(vsm.labels()))
                    else:
                        labels=''
                    output.write("{} {} = [\n".format(vs, labels))
                    for v in vsm.vectors():
                        output.write("\t{}\n".format(mp.mpVectorToString(v)))
                    output.write("]\n")

            if len(eSequences) > 0:
                output.write("\nevent sequences\n")
                for es in eSequences:
                    esm: EventSequenceModel = allInstances[es]  # type: ignore
                    output.write("{} = {}".format(es, mp.mpVectorToString(esm.sequence())))
        
        result = output.getvalue()
        output.close()
        return result
<|MERGE_RESOLUTION|>--- conflicted
+++ resolved
@@ -6,15 +6,12 @@
 from dataflow.maxplus.starclosure import PositiveCycleException, starClosure
 import pygraph.classes.digraph  as pyg
 
-<<<<<<< HEAD
-=======
 # Represent a finite event sequence, i.e., a list of time stamps
 class MPMException(mp.MPException):
     pass
 
 class MPMValidateException(MPMException):
     pass
->>>>>>> b98a714c
 class EventSequenceModel(object):
 
     _sequence: mp.TTimeStampList
