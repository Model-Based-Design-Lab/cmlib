{
    "deadlock": "False",
    "repetitionVector": {
<<<<<<< HEAD
        "o": "1.0000",
        "DC": "1.0000",
        "DM": "1.0000",
        "CE": "1.0000",
        "ce": "1.0000",
        "Sh": "1.0000",
=======
        "ce": "1.0000",
        "DM": "1.0000",
        "CE": "1.0000",
        "DC": "1.0000",
        "Sh": "1.0000",
        "o": "1.0000",
>>>>>>> b98a714c
        "i": "1.0000"
    },
    "listOfInputsStr": "i, ce",
    "listOfOutputsStr": "o",
<<<<<<< HEAD
    "listOfStateElementsStr": "Sh_Sh, DM_DM, CE_DM_0, CE_DM_1",
=======
    "listOfStateElementsStr": "Sh_Sh, DM_DM, CE_DM_1, CE_DM_2",
>>>>>>> b98a714c
    "convertToSingleRate": {
        "_actorsAndIO": "[CE, DC, DM, Sh, ce, i, o]",
        "_channels": "[ch1, ch2, ch3, ch4, ch5, ch6, ch7, ch8, ch9]",
        "_actorSpecs": {
            "i": {
                "executionTime": "0"
            },
            "Sh": {
                "executionTime": "1/2"
            },
            "DM": {
                "executionTime": "3"
            },
            "ce": {
                "executionTime": "0"
            },
            "CE": {
                "executionTime": "3"
            },
            "DC": {
                "executionTime": "1"
            },
            "o": {
                "executionTime": "0"
            }
        },
        "_outChannels": {
            "i": "[ch1]",
            "Sh": "[ch2, ch3]",
            "ce": "[ch4]",
            "DM": "[ch5, ch6, ch8]",
            "CE": "[ch7]",
            "DC": "[ch9]"
        },
        "_inChannels": {
            "Sh": "[ch1, ch2]",
            "DM": "[ch3, ch4, ch6, ch7]",
            "CE": "[ch5]",
            "DC": "[ch8]",
            "o": "[ch9]"
        },
        "_chanProducer": {
            "ch1": "i",
            "ch2": "Sh",
            "ch3": "Sh",
            "ch4": "ce",
            "ch5": "DM",
            "ch6": "DM",
            "ch7": "CE",
            "ch8": "DM",
            "ch9": "DC"
        },
        "_chanConsumer": {
            "ch1": "Sh",
            "ch2": "Sh",
            "ch3": "DM",
            "ch4": "DM",
            "ch5": "CE",
            "ch6": "DM",
            "ch7": "DM",
            "ch8": "DC",
            "ch9": "o"
        },
        "_channelSpecs": {
            "ch1": {},
            "ch2": {
                "initialTokens": "1.0000"
            },
            "ch3": {},
            "ch4": {},
            "ch5": {},
            "ch6": {
                "initialTokens": "1.0000"
            },
            "ch7": {
                "initialTokens": "2.0000"
            },
            "ch8": {},
            "ch9": {}
        },
        "_inputs": "[ce, i]",
        "_outputs": "[o]",
        "_inputSignals": {
            "i": "[0, 1/2, 1, 3/2, 2, 5/2, 3]",
            "ce": "[0, 1/2, 1, 3/2, 2, 5/2, 3]"
        },
        "_repetitionVector": {
            "ce": "1.0000",
            "DM": "1.0000",
            "CE": "1.0000",
<<<<<<< HEAD
            "ce": "1.0000",
            "Sh": "1.0000",
            "i": "1.0000"
        },
        "_symbolicTimeStampSize": "6.0000",
        "_symbolicVector": "[ce, ch2, ch6, ch7_0, ch7_1, i]"
    },
    "throughput": "1/3",
    "stateSpaceMatrices": "[[[0, None, None, None, 0, None], [1/2, 0, 0, None, 1/2, 0], [7/2, 3, 3, None, 7/2, 3], [7/2, 3, 3, None, 7/2, 3]], [[[1/2, None, None, None], [7/2, 3, 3, None], [None, None, None, 0], [13/2, 6, 6, None]], [[1/2, None], [7/2, 3], [None, None], [13/2, 6]], [[9/2, 4, 4, None]], [[9/2, 4]]]]",
    "latency": "[[9/2, 9/2]]",
    "generalizedLatency": "[[[9/2, 4, 4, 1]], [[9/2, 4]]]"
=======
            "DC": "1.0000",
            "Sh": "1.0000",
            "o": "1.0000",
            "i": "1.0000"
        },
        "_symbolicTimeStampSize": "6.0000",
        "_symbolicVector": "[ce, ch2, ch6, ch7_1, ch7_2, i]"
    },
    "throughput": "0.2500",
    "stateSpaceMatrices": "[[[0.0000, None, None, None, 0.0000, None], [4.0000, 0.0000, 0.0000, None, 4.0000, 0.0000], [7.0000, 3.0000, 3.0000, None, 7.0000, 3.0000], [7.0000, 3.0000, 3.0000, None, 7.0000, 3.0000]], [[[4.0000, None, None, None], [7.0000, 3.0000, 3.0000, None], [None, None, None, 0.0000], [10.0000, 6.0000, 6.0000, None]], [[4.0000, None], [7.0000, 3.0000], [None, None], [10.0000, 6.0000]], [[8.0000, 4.0000, 4.0000, None]], [[8.0000, 4.0000]]]]",
    "latency": "[[8.0000, 8.0000]]",
    "generalizedLatency": "[[[8.0000, 4.0000, 4.0000, 0.0000]], [[8.0000, 4.0000]]]"
>>>>>>> b98a714c
}<|MERGE_RESOLUTION|>--- conflicted
+++ resolved
@@ -1,30 +1,17 @@
 {
     "deadlock": "False",
     "repetitionVector": {
-<<<<<<< HEAD
         "o": "1.0000",
         "DC": "1.0000",
         "DM": "1.0000",
         "CE": "1.0000",
         "ce": "1.0000",
         "Sh": "1.0000",
-=======
-        "ce": "1.0000",
-        "DM": "1.0000",
-        "CE": "1.0000",
-        "DC": "1.0000",
-        "Sh": "1.0000",
-        "o": "1.0000",
->>>>>>> b98a714c
         "i": "1.0000"
     },
     "listOfInputsStr": "i, ce",
     "listOfOutputsStr": "o",
-<<<<<<< HEAD
     "listOfStateElementsStr": "Sh_Sh, DM_DM, CE_DM_0, CE_DM_1",
-=======
-    "listOfStateElementsStr": "Sh_Sh, DM_DM, CE_DM_1, CE_DM_2",
->>>>>>> b98a714c
     "convertToSingleRate": {
         "_actorsAndIO": "[CE, DC, DM, Sh, ce, i, o]",
         "_channels": "[ch1, ch2, ch3, ch4, ch5, ch6, ch7, ch8, ch9]",
@@ -115,7 +102,6 @@
             "ce": "1.0000",
             "DM": "1.0000",
             "CE": "1.0000",
-<<<<<<< HEAD
             "ce": "1.0000",
             "Sh": "1.0000",
             "i": "1.0000"
@@ -127,18 +113,4 @@
     "stateSpaceMatrices": "[[[0, None, None, None, 0, None], [1/2, 0, 0, None, 1/2, 0], [7/2, 3, 3, None, 7/2, 3], [7/2, 3, 3, None, 7/2, 3]], [[[1/2, None, None, None], [7/2, 3, 3, None], [None, None, None, 0], [13/2, 6, 6, None]], [[1/2, None], [7/2, 3], [None, None], [13/2, 6]], [[9/2, 4, 4, None]], [[9/2, 4]]]]",
     "latency": "[[9/2, 9/2]]",
     "generalizedLatency": "[[[9/2, 4, 4, 1]], [[9/2, 4]]]"
-=======
-            "DC": "1.0000",
-            "Sh": "1.0000",
-            "o": "1.0000",
-            "i": "1.0000"
-        },
-        "_symbolicTimeStampSize": "6.0000",
-        "_symbolicVector": "[ce, ch2, ch6, ch7_1, ch7_2, i]"
-    },
-    "throughput": "0.2500",
-    "stateSpaceMatrices": "[[[0.0000, None, None, None, 0.0000, None], [4.0000, 0.0000, 0.0000, None, 4.0000, 0.0000], [7.0000, 3.0000, 3.0000, None, 7.0000, 3.0000], [7.0000, 3.0000, 3.0000, None, 7.0000, 3.0000]], [[[4.0000, None, None, None], [7.0000, 3.0000, 3.0000, None], [None, None, None, 0.0000], [10.0000, 6.0000, 6.0000, None]], [[4.0000, None], [7.0000, 3.0000], [None, None], [10.0000, 6.0000]], [[8.0000, 4.0000, 4.0000, None]], [[8.0000, 4.0000]]]]",
-    "latency": "[[8.0000, 8.0000]]",
-    "generalizedLatency": "[[[8.0000, 4.0000, 4.0000, 0.0000]], [[8.0000, 4.0000]]]"
->>>>>>> b98a714c
 }