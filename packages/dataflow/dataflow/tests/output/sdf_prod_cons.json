--- conflicted
+++ resolved
@@ -7,11 +7,7 @@
     },
     "listOfInputsStr": "",
     "listOfOutputsStr": "",
-<<<<<<< HEAD
     "listOfStateElementsStr": "P_P, F_P_0, F_P_1, C_F_0, C_F_1, C_C",
-=======
-    "listOfStateElementsStr": "P_P, F_P_1, F_P_2, C_F_1, C_F_2, C_C",
->>>>>>> b98a714c
     "convertToSingleRate": {
         "_actorsAndIO": "[C, F, P]",
         "_channels": "[ch1, ch2, ch3, ch4, ch5, ch6]",
@@ -77,17 +73,10 @@
             "P": "1.0000"
         },
         "_symbolicTimeStampSize": "6.0000",
-<<<<<<< HEAD
         "_symbolicVector": "[ch1, ch3_0, ch3_1, ch5_0, ch5_1, ch6]"
     },
     "throughput": "2/5",
     "stateSpaceMatrices": "[[[0, 0, None, None, None, None], [2, 2, None, 0, None, None], [5, 5, None, 3, None, 0]], [[[2, 2, None, None, None, None], [None, None, 0, None, None, None], [5, 5, None, 3, None, None], [None, None, None, None, 0, None], [6, 6, None, 4, None, 1], [6, 6, None, 4, None, 1]], [, , , , , ], , ]]",
-=======
-        "_symbolicVector": "[ch1, ch3_1, ch3_2, ch5_1, ch5_2, ch6]"
-    },
-    "throughput": "0.4000",
-    "stateSpaceMatrices": "[[[0.0000, 0.0000, None, None, None, None], [2.0000, 2.0000, None, 0.0000, None, None], [5.0000, 5.0000, None, 3.0000, None, 0.0000]], [[[2.0000, 2.0000, None, None, None, None], [None, None, 0.0000, None, None, None], [5.0000, 5.0000, None, 3.0000, None, None], [None, None, None, None, 0.0000, None], [6.0000, 6.0000, None, 4.0000, None, 1.0000], [6.0000, 6.0000, None, 4.0000, None, 1.0000]], [, , , , , ], , ]]",
->>>>>>> b98a714c
     "latency": "",
     "generalizedLatency": "[, ]"
 }