--- conflicted
+++ resolved
@@ -1,11 +1,8 @@
 # numerical comparisons
 
-<<<<<<< HEAD
 from fractions import Fraction
-=======
 from dataflow.maxplus.types import TTimeStamp
 
->>>>>>> b98a714c
 
 NumericalEpsilon = 1e-8
 
