from typing import AbstractSet, Any, Dict, List, Literal, Optional, Tuple, Union
from dataflow.utils.visualization import weightedGraphToGraphViz
import pygraph.classes.digraph  as pyg
import pygraph.algorithms.accessibility as pyga
import re
from functools import reduce
from dataflow.maxplus.cyclemean import maximumCycleMean
from dataflow.maxplus.starclosure import starClosure
<<<<<<< HEAD
from fractions import Fraction
from  dataflow.maxplus.algebra import MP_MAX, MP_PLUS, MP_MINUS, MP_MINUSINFINITY, MPAlgebraException, significantlySmaller
=======

from  dataflow.maxplus.algebra import MP_MAX, MP_PLUS, MP_MINUS, MP_LARGER, MP_MINUSINFINITY, MPAlgebraException, significantlySmaller, significantlyLarger, approximatelyEqual
from dataflow.maxplus.types import TMPMatrix, TMPVector, TTimeStamp, TMPVectorList, TTimeStampList
>>>>>>> b98a714c

class MPException(Exception):
    pass

def mpMatrixMinusScalar(M: TMPMatrix, c) -> TMPMatrix:
    '''Subtract scalar from matrix element-wise.'''
    if c == MP_MINUSINFINITY:
        raise MPAlgebraException('Cannot subtract minus infinity')
    return [ [MP_MINUS(e, c) for e in r] for r in M]

def mpTransposeMatrix(A: TMPMatrix)->TMPMatrix:
    '''Transpose the matrix A.'''
    return list(map(list, zip(*A)))

<<<<<<< HEAD
def mpZeroVector(n):
    return [Fraction(0)] * n
=======
def mpZeroVector(n: int) -> TMPVector:
    '''Return a zero-vector (having value 0 everywhere) of size n'''
    return [0.0] * n
>>>>>>> b98a714c

def mpMinusInfVector(n: int) -> TMPVector:
    '''Return a minus-infinity-vector (having value -inf everywhere) of size n'''
    return [MP_MINUSINFINITY] * n

def mpInnerProduct(v: TMPVector, w: TMPVector)->TTimeStamp:
    '''Compute the inner product of vectors v and w.'''
    res = MP_MINUSINFINITY
    for k in range(len(v)):
        res = MP_MAX(res, MP_PLUS(v[k], w[k]))
    return res

def mpMultiplyMatrices(A: TMPMatrix, B: TMPMatrix)->TMPMatrix:
    '''Multiply matrices A and B. Assumes they are of compatible sizes without checking.'''
    BT = mpTransposeMatrix(B)
    return [[mpInnerProduct(ra, rb) for rb in BT] for ra in A]

def mpMultiplyMatrixVectorSequence(A: TMPMatrix, x: TMPVectorList) -> TMPVectorList:
    '''Multiply every vector in x with the matrix A and return the results as a list of vectors.'''
    return [mpMultiplyMatrixVector(A,v) for v in x]

def mpMultiplyMatrixVector(A: TMPMatrix, x: TMPVector) -> TMPVector:
    '''Multiply vector x with the matrix A and return the result.'''
    return [ mpInnerProduct(ra, x) for ra in A]

def mpMaxVectors(x: TMPVector, y: TMPVector) -> TMPVector:
    '''Compute the maximum of two vectors. If the vectors are of different sizes, the shorter vector is implicitly extended with -inf.'''
    if len(x) > len(y):
        y = y + [MP_MINUSINFINITY] * (len(x) - len(y))
    if len(y) > len(x):
        x = x + [MP_MINUSINFINITY] * (len(y) - len(x))
    return [MP_MAX(x[k], y[k]) for k in range(len(x))]

def mpAddVectors(x: TMPVector, y: TMPVector) -> TMPVector:
    '''Compute the sum of two vectors. If the vectors are of different sizes, the shorter vector is implicitly extended with -inf.'''
    if len(x) > len(y):
        y = y + [MP_MINUSINFINITY] * (len(x) - len(y))
    if len(y) > len(x):
        x = x + [MP_MINUSINFINITY] * (len(y) - len(x))
    return [MP_PLUS(x[k], y[k]) for k in range(len(x))]

def mpScaleVector(c: TTimeStamp, x: TMPVector) -> TMPVector:
    '''Scale the vector x by scalar c.'''
    return [MP_PLUS(c, x[k]) for k in range(len(x))]

def mpStackVectors(x: TMPVector, y: TMPVector)->TMPVector:
    '''Stack two vectors x and y to the vector [x' y']'.'''
    return x + y

def mpMaxMatrices(A: TMPMatrix, B: TMPMatrix) -> TMPMatrix:
    '''Compute the maximum of two matrices. Assumes without checking that the matrices are of equal size.'''
    res = []
    rows = len(A)
    if rows == 0:
        cols = 0
    else:
        cols = len(A[0])
    for r in range(rows):
        rRes = []
        for c in range(cols):
            rRes.append(MP_MAX(A[r][c], B[r][c]))
        res.append(rRes)
    return res

<<<<<<< HEAD
def mpElement(x):
    if x is None:
        return '  -inf'
    return '{}'.format(x)
=======
def mpElementToString(x: TTimeStamp, miStr: str = '-inf')->str:
    '''Return a 6-character wide string representation of the max-plus element x, using miStr, defaulting to '-inf' to represent minus infinity.'''
    # TODO: make the width and formatting more flexible. Not even sure it is 6, based on miStr
    if x is MP_MINUSINFINITY:
        return '  '+miStr
    return '{:6.4f}'.format(x)
>>>>>>> b98a714c

def mpVectorToString(v: TMPVector)->str:
    '''Return string representation of the vector v.'''
    return '[ {} ]'.format(' '.join([mpElementToString(x) for x in v]))

def mpParseNumber(e: str, miStr: str = '-inf') -> TTimeStamp:
    '''Parse string e as a max-plus value.'''
    if e.strip() == miStr:
        return MP_MINUSINFINITY
    return Fraction(e).limit_denominator()

def mpParseVector(v:str, miStr: str = '-inf')->TMPVector:
    '''Parse string v as a max-plus vector.'''
    lst = re.sub(r"[\[\]]", "", v)
    return [mpParseNumber(e.strip(), miStr) for e in lst.split(',')]


def mpParseTraces(tt: str, miStr: str = '-inf')->List[TTimeStampList]:
    '''Parse string tt as a sequence of event sequences (traces): syntax example: [-inf,-inf,0,-inf];[]. Returns the list of sequences.'''
    traces = tt.split(';')
    res: List[TTimeStampList] = []
    for t in traces:
        res.append(mpParseVector(t, miStr))
    return res

def mpNumberOfRows(M: TMPMatrix) -> int:
    '''Return the number of rows of M.'''
    return len(M)

def mpNumberOfColumns(M: TMPMatrix) -> int:
    '''Return the number of columns of M.'''
    if len(M) == 0:
        return 0
    return len(M[0])

def printMPMatrix(M: TMPMatrix):
    '''Print matrix M to the console.'''
    print('[', end="")
    print('\n'.join([mpVectorToString(row) for row in M]), end="")
    print(']')

def printMPVectorList(vl: TMPVectorList):
    '''Print list of vectors to the console.'''
    print('[', end="")
    print('\n'.join(mpVectorToString(v) for v in vl), end="")
    print(']')

def mpMatrixToPrecedenceGraph(M: TMPMatrix, labels: Optional[List[str]] = None)->pyg.digraph:
    '''Convert a square matrix M to precedence graph. Optionally specify labels for the vertices.'''

    N = len(M)
    gr = pyg.digraph()
    _requireMatrixSquare(M)
    
    make_node = (lambda i: labels[i]) if not labels is None else (lambda i: 'n{}'.format(i))
    gr.add_nodes(labels if not labels is None else [ 'n{}'.format(k) for k in range(N)])
    
    make_edge = lambda i,j: (make_node(i), make_node(j))
    for i in range(N):
        for j in range(N):
            if M[i][j] is not None:
                # print(j,i,M[i][j])
                gr.add_edge(make_edge(j, i), M[i][j])  # type: ignore (edge weights are numbers, not int)
    return gr


def _subgraph(gr: pyg.digraph, nodes: AbstractSet[Any] ) -> pyg.digraph:
    '''Create subgraph from the set of node'''
    res = pyg.digraph()
    res.add_nodes(nodes)
    E = [e for e in gr.edges() if (e[0] in nodes and e[1] in nodes)]
    for e in E:
        res.add_edge(e, gr.edge_weight(e))
    return res

def mpEigenValue(M: TMPMatrix) -> Union[None,float]:
    '''Determine the largest eigenvalue of the matrix.'''
    
    # convert to precedence graph
    gr = mpMatrixToPrecedenceGraph(M)

    # get the strongly connected components
    sccs = pyga.mutual_accessibility(gr)
<<<<<<< HEAD
    cycleMeans = []
    subgraphs = []
    mu = Fraction(0.0)
=======
    cycleMeans: List[float] = []
    subgraphs: List[pyg.digraph] = []
    mu = 0.0
>>>>>>> b98a714c
    for sn in ({frozenset(v) for v in sccs.values()}):
        grs = _subgraph(gr, sn)
        if len(grs.edges()) > 0:
            mu: float
            mu, _, _ = maximumCycleMean(grs)  # type: ignore as returned cycle mean cannot be None
            subgraphs.append(grs)
        cycleMeans.append(mu)

    if len(cycleMeans) == 0:
<<<<<<< HEAD
        return Fraction(0.0)
    return max(cycleMeans)

def mpThroughput(M):

    lmbda = mpEigenValue(M)
    if lmbda == Fraction(0.0):
        return "infinite"
    return Fraction(1.0) / lmbda
=======
        return None
    return max(cycleMeans)

def mpThroughput(M: TMPMatrix) -> Union[float,Literal["infinite"]]:
    '''Return the maximal throughput of a system with state matrix M.'''
    vLambda = mpEigenValue(M)
    if vLambda is None:
        return "infinite"
    if not significantlyLarger(vLambda, 0.0):
        return "infinite"
    return 1.0 / vLambda
>>>>>>> b98a714c

def _normalizedLongestPaths(gr: pyg.digraph, rootnode: Any, cycleMeansMap: Dict[Any,TTimeStamp]) -> Tuple[Dict[Any,TTimeStamp],Dict[Any,TTimeStamp]]:

    def _normalizeDict(d: Dict[Any,TTimeStamp]):
        '''
        Normalize a dictionary with numbers or None as the co-domain, by subtracting the largest value from all values, so that the largest value becomes 0
        '''

        # find the largest value
        maxVal: TTimeStamp = None
        for n in d:
            if d[n] is not None:
                if maxVal is None:
                    maxVal = d[n]
                else:
                    if d[n] > maxVal: # type: ignore we know that d[n] is a float
                        maxVal = d[n]
        # if all values were None, nothing to be done.
        if maxVal is None:
            return d
        
        # subtract maxVal from all values to make the result
        res = dict()
        for n in d:
            if d[n] is None:
                res[n] = None
            else:
                res[n] = d[n] - maxVal # type: ignore we know that d[n] is a float

        return res

    # compute transitive cycle means starting from the root node only
    # (not from all original cycle means)
    # for nodes downstream from the root node also take max with their
    # local cycle mean
    trCycleMeansMap: Dict[Any,TTimeStamp] = dict([(n, None) for n in gr.nodes()])
    trCycleMeansMap[rootnode] = cycleMeansMap[rootnode]
    
    # fixed-point computation
    change = True
    while change:
        change = False
        # check for all edges if the cycle mean needs updating
        for e in gr.edges():
            if trCycleMeansMap[e[0]] is not None:
                if trCycleMeansMap[e[1]] is None:
                    trCycleMeansMap[e[1]] = trCycleMeansMap[e[0]]
                    change = True
                    if cycleMeansMap[e[1]] is not None:
                        if cycleMeansMap[e[1]] > trCycleMeansMap[e[1]]: # type: ignore we know that both must be floats
                            trCycleMeansMap[e[1]] = cycleMeansMap[e[1]]
                            change = True
                else:
                    if trCycleMeansMap[e[0]] > trCycleMeansMap[e[1]]:  # type: ignore
                        trCycleMeansMap[e[1]] = trCycleMeansMap[e[0]]
                        change = True


    length: Dict[Any, TTimeStamp] = dict()
    for n in gr.nodes():
        length[n] = None
    length[rootnode] = Fraction(0.0)

    # compute the normalized longest paths, i.e., the path lengths normalized by the local transitive cycle means of the sending node
    change = True
    while change:
        change = False
        for e in gr.edges():
            if length[e[0]] is not None:
                newLength = length[e[0]] + gr.edge_weight(e) - trCycleMeansMap[e[0]]
                if length[e[1]] is None:
                    length[e[1]] = newLength
                    change = True
                else:
                    if significantlySmaller(length[e[1]], newLength):# type: ignore we know that length[e[1]] is a float
                        length[e[1]] = newLength
                        change = True

    # return the path lengths and the transitive cycle means
    return _normalizeDict(length), trCycleMeansMap



def mpEigenVectors(M: TMPMatrix) -> Tuple[List[Tuple[TMPVector,float]],List[Tuple[TMPVector,TMPVector]]]:
    '''
    Compute the eigenvectors of a square matrix.
    Return a pair of a list of eigenvector and a list of generalized eigenvectors.
    '''
    # compute the precedence graphs
    # compute the strongly connected components and their cycle means
    # for each scc, determine a (generalized) eigenvector

    def _isRegularEigenValue(evv: Dict[Any,TTimeStamp])->bool:
        '''Check if the set of nodes have at most one eigenvalue'''
        value = None
        for n in evv:
            if evv[n] is not None:
                evv_n: float = evv[n]  # type: ignore
                if value is None:
                    value = evv[n]
                else:
                    if not approximatelyEqual(value, evv_n):
                        return False
        return True

    def _asEigenValue(evv: Dict[Any,TTimeStamp])->float:
        for n in evv:
            if evv[n] is not None:
                evv_n: float = evv[n]  # type: ignore
                return evv_n
        raise MPException("Eigenvalue cannot be minus infinity.")

    def _asGeneralizedEigenValue(evv: Dict[Any,TTimeStamp])->TTimeStampList:
        evl: TTimeStampList = []
        for n in gr.nodes():
            evl.append(evv[n])
        return evl

    gr = mpMatrixToPrecedenceGraph(M)

    # compute the strongly connected components of the precedence graph
    sccs = pyga.mutual_accessibility(gr)
    
    # keep lists of cycleMeans and subgraphs of the SCCs
    cycleMeans: List[TTimeStamp] = []
    subgraphs: List[pyg.digraph] = []
    
    # count the SCCs with k
    k: int = 0
    
    # a map from nodes of the precedence graph to their SCC index
    sccMap: Dict[Any,int] = dict()
    # map from SCC index to a node of the SCC
    sccMapInv: Dict[int,Any] = dict()
    # a list such that item k is a critical node of SCC k
    criticalNodes: List[Any] = list()
    # a map from nodes to the cycle mean of their SCC
    cycleMeansMap: Dict[Any,TTimeStamp] = dict()

    # for each of the sets of nodes of the SCCs
    for sn in ({frozenset(v) for v in sccs.values()}):
        sccMapInv[k] = next(iter(sn))

        # extract subgraph of the SCC
        grs = _subgraph(gr, sn)
        subgraphs.append(grs)
        
        if len(grs.edges()) > 0:
            # if the subgraph has edges, it has cycles...
            # compute the MCM of the subgraph and one critical node on the cycle
            mu, _, criticalNode = maximumCycleMean(grs)
            criticalNodes.append(criticalNode)
            cycleMeans.append(mu)
        else:
            # if the SCC has no edges, its cycle mean is None = '-inf'
            # add arbitrary "critical" node
            criticalNodes.append(grs.nodes()[0])
            cycleMeans.append(None)
        
        # do the administration for each of the nodes
        for n in sn:
            sccMap[n] = k
            cycleMeansMap[n] = cycleMeans[k]
        k += 1

    # trCycleMeans keeps the transitive cycle means, i.e., the maximum of the own SCC cycle mean, of the cycle mean of an upstream SCC, an SCC from which the current SCC can be reached.
    trCycleMeans = cycleMeans.copy()
    change = True
    while change:
        change = False
        for e in gr.edges():
            # check cycle means or None if scc has no cycle
            if trCycleMeans[sccMap[e[1]]] is None or MP_LARGER(trCycleMeans[sccMap[e[0]]], trCycleMeans[sccMap[e[1]]]):
                change = True
                trCycleMeans[sccMap[e[1]]] = trCycleMeans[sccMap[e[0]]]

    # two lists to keep the results
    eigenVectors: List[Tuple[TMPVector,float]] = []
    genEigenVectors: List[Tuple[TMPVector,TMPVector]] = []
    
    # for each of the SCC subgraphs that have a cycle mean that is not -inf
    for k in range(len(subgraphs)):
        if cycleMeans[k] is not None:
            # compute eigenvector and generalized eigenvalue from the SCC as the longest paths 
            # in the normalized graph from the criticalNode of the SCC
            ev, evv = _normalizedLongestPaths(gr, criticalNodes[k], cycleMeansMap)
            # collect the eigenvector in the list evl
            evl: TMPVector = []
            # for each of the nodes of the precedence graph
            for n in gr.nodes():
                # append the path length to node n
                evl.append(ev[n])
            # check if the result is a normal eigenvalue or only a generalized eigenvalue
            # and process the results accordingly
            if _isRegularEigenValue(evv):
                eigenVectors.append((evl, _asEigenValue(evv)))
            else:
                genEigenVectors.append((evl, _asGeneralizedEigenValue(evv)))
    
    # return the results
    return (eigenVectors, genEigenVectors)

def mpPrecedenceGraph(M: TMPMatrix, labels: List[str])->pyg.digraph:
    '''Determine the precedence graph of the matrix M using the labels for vertices.'''
    return mpMatrixToPrecedenceGraph(M, labels)

def mpPrecedenceGraphGraphviz(M: TMPMatrix, labels: List[str])->str:
    '''Determine the precedence graph as a Graphviz string of the matrix M using the labels for vertices.'''
    gr = mpMatrixToPrecedenceGraph(M, labels)
    return weightedGraphToGraphViz(gr)

def mpStarClosure(M: TMPMatrix) -> TMPMatrix:
    '''Determine the star close of the matrix M. A PositiveCycleException is raised if the closure does not exist.'''
    return starClosure(M)

def mpConvolution(s: TTimeStampList, t: TTimeStampList)->TTimeStampList:
    '''Compute the convolution of the event sequences s and t'''
    res: TTimeStampList = []
    l: int = min(len(s), len(t))
    for k in range(l):
        v = reduce(lambda mx, n: MP_MAX(mx, MP_PLUS(s[n], t[k-n])), range(k+1), MP_MINUSINFINITY)
        res.append(v)
    return res

def mpMaxEventSequences(es1: TTimeStampList, es2: TTimeStampList)->TTimeStampList:
    '''Determine the maximum of two event sequences.'''
    return mpMaxVectors(es1, es2)


def mpMaxVectorSequences(vs1: TMPVectorList, vs2: TMPVectorList) -> TMPVectorList:
    '''Determine the maximum of two vector sequences.'''
    return [mpMaxVectors(vs1[k], vs2[k]) for k in range(min(len(vs1), len(vs2)))]

def mpSplitSequence(seq: TTimeStampList, n: int)->List[TTimeStampList]:
    '''Split event sequence seq into n interleaving sub sequences. E.g., with seq=[2, 3, 6, 9, 11, 12] and n=3, the result is [[2,9],[3,11],[6,12]]'''
    return [seq[k::n] for k in range(n)] 

def mpMergeSequences(seqs: List[TTimeStampList])->TTimeStampList:
    return [item for sublist in zip(*seqs) for item in sublist]
    
def mpDelay(seq: TTimeStampList, n: int) -> TTimeStampList:
    '''Delay an event sequence by n samples.'''
    return ([MP_MINUSINFINITY] * n) + seq

def mpScale(seq: TTimeStampList, c: TTimeStamp)->TTimeStampList:
    '''Scale an event sequence by a scalar c'''
    return [MP_PLUS(v, c) for v in seq]

def _requireMatrixSquare(M: TMPMatrix):
    '''Raise an exception of the matrix M is not square.'''
    if mpNumberOfColumns(M) != mpNumberOfRows(M):
        raise MPException("Matrix should be square.")<|MERGE_RESOLUTION|>--- conflicted
+++ resolved
@@ -6,14 +6,9 @@
 from functools import reduce
 from dataflow.maxplus.cyclemean import maximumCycleMean
 from dataflow.maxplus.starclosure import starClosure
-<<<<<<< HEAD
 from fractions import Fraction
-from  dataflow.maxplus.algebra import MP_MAX, MP_PLUS, MP_MINUS, MP_MINUSINFINITY, MPAlgebraException, significantlySmaller
-=======
-
 from  dataflow.maxplus.algebra import MP_MAX, MP_PLUS, MP_MINUS, MP_LARGER, MP_MINUSINFINITY, MPAlgebraException, significantlySmaller, significantlyLarger, approximatelyEqual
 from dataflow.maxplus.types import TMPMatrix, TMPVector, TTimeStamp, TMPVectorList, TTimeStampList
->>>>>>> b98a714c
 
 class MPException(Exception):
     pass
@@ -28,14 +23,9 @@
     '''Transpose the matrix A.'''
     return list(map(list, zip(*A)))
 
-<<<<<<< HEAD
-def mpZeroVector(n):
-    return [Fraction(0)] * n
-=======
 def mpZeroVector(n: int) -> TMPVector:
     '''Return a zero-vector (having value 0 everywhere) of size n'''
-    return [0.0] * n
->>>>>>> b98a714c
+    return [Fraction(0)] * n
 
 def mpMinusInfVector(n: int) -> TMPVector:
     '''Return a minus-infinity-vector (having value -inf everywhere) of size n'''
@@ -100,19 +90,12 @@
         res.append(rRes)
     return res
 
-<<<<<<< HEAD
-def mpElement(x):
-    if x is None:
-        return '  -inf'
-    return '{}'.format(x)
-=======
 def mpElementToString(x: TTimeStamp, miStr: str = '-inf')->str:
     '''Return a 6-character wide string representation of the max-plus element x, using miStr, defaulting to '-inf' to represent minus infinity.'''
     # TODO: make the width and formatting more flexible. Not even sure it is 6, based on miStr
     if x is MP_MINUSINFINITY:
         return '  '+miStr
-    return '{:6.4f}'.format(x)
->>>>>>> b98a714c
+    return '{}'.format(x)
 
 def mpVectorToString(v: TMPVector)->str:
     '''Return string representation of the vector v.'''
@@ -196,15 +179,9 @@
 
     # get the strongly connected components
     sccs = pyga.mutual_accessibility(gr)
-<<<<<<< HEAD
-    cycleMeans = []
-    subgraphs = []
-    mu = Fraction(0.0)
-=======
     cycleMeans: List[float] = []
     subgraphs: List[pyg.digraph] = []
-    mu = 0.0
->>>>>>> b98a714c
+    mu = Fraction(0.0)
     for sn in ({frozenset(v) for v in sccs.values()}):
         grs = _subgraph(gr, sn)
         if len(grs.edges()) > 0:
@@ -214,17 +191,6 @@
         cycleMeans.append(mu)
 
     if len(cycleMeans) == 0:
-<<<<<<< HEAD
-        return Fraction(0.0)
-    return max(cycleMeans)
-
-def mpThroughput(M):
-
-    lmbda = mpEigenValue(M)
-    if lmbda == Fraction(0.0):
-        return "infinite"
-    return Fraction(1.0) / lmbda
-=======
         return None
     return max(cycleMeans)
 
@@ -233,10 +199,9 @@
     vLambda = mpEigenValue(M)
     if vLambda is None:
         return "infinite"
-    if not significantlyLarger(vLambda, 0.0):
+    if not significantlyLarger(vLambda, Fraction(0.0)):
         return "infinite"
-    return 1.0 / vLambda
->>>>>>> b98a714c
+    return Fraction(1.0) / vLambda
 
 def _normalizedLongestPaths(gr: pyg.digraph, rootnode: Any, cycleMeansMap: Dict[Any,TTimeStamp]) -> Tuple[Dict[Any,TTimeStamp],Dict[Any,TTimeStamp]]:
 
