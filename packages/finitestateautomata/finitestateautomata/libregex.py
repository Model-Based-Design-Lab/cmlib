from enum import Enum
import re
from typing import Dict, List, Optional, Tuple,Set

from finitestateautomata.libfsa import Automaton
from finitestateautomata.libregexgrammar import parseRegExDSL

RegExTermType = Enum('RegExTermType', 'none, emptyset emptyword concat alternatives kleene')

REGEXEMPTYSET =  re.compile(r"^\\o", re.MULTILINE|re.DOTALL)
REGEXEMPTYWORD = re.compile(r"^\\e", re.MULTILINE|re.DOTALL)
REGEXCONCATENATION = re.compile(r"^\.\(", re.MULTILINE|re.DOTALL)
REGEXALTERNATIVE = re.compile(r"^\+\(", re.MULTILINE|re.DOTALL)
REGEXKLEENE = re.compile(r"^\*\(", re.MULTILINE|re.DOTALL)
REGEXLETTER = re.compile(r"^([a-zA-Z]|'[^']+\')", re.MULTILINE|re.DOTALL)
REGEXLETTERSIMPLE = re.compile(r"^[a-zA-Z]$")

class RegExException(Exception):
    pass

class RegExTerm(object):

    def __init__(self):
        pass

    def __hash__(self):
        return str(self).__hash__()

    # parse expression. return expression and remainder of the string
    @staticmethod
    def fromString(s: str)->Tuple['RegExTerm',str]:
        '''Parse expression. return expression and remainder of the string.'''
        if REGEXEMPTYSET.match(s):
            return (RegExTermEmptySet(), s[2:])
        if REGEXEMPTYWORD.match(s):
            return (RegExTermEmptyWord(), s[2:])
        if REGEXCONCATENATION.match(s):
            return RegExTermConcatenation.fromString(s)
        if REGEXALTERNATIVE.match(s):
            return RegExTermAlternatives.fromString(s)
        if REGEXKLEENE.match(s):
            return RegExTermKleene.fromString(s)
        if REGEXLETTER.match(s):
            return RegExTermLetter.fromString(s)
        raise Exception('malformed regular expression')

    def subExpressions(self)->Set['RegExTerm']:
        '''Return the set of all subexpressions.'''
        return set()

    def _collectAlphabet(self, result: Set[str])->None:
        '''Collet the alphabet of the regex term into the set result.'''
        for e in self.subExpressions():
            e._collectAlphabet(result)

    def isFiniteRegEx(self)->bool:
        '''Return if the expression represents a finite regular expression, not an omega-regular expression.'''
        # default result, override if necessary
        return True

    def isOmegaRegEx(self)->bool:
        '''Return if the expression represent an omega-regular regular expression, not a finite expression.'''
        # default result, override if necessary
        return True

    def _bindingLevel(self)->int:
        '''Return binding level to determine how to place parentheses.'''
        raise RegExException("Should have been filled in subclasses to determine parentheses")

    def _parenthesize(self, e: 'RegExTerm')->str:
        '''Convert to string with the right parentheses.'''
        if e._bindingLevel() < self._bindingLevel():
            return '('+str(e)+')'
        return str(e)

    def __str__(self)->str:
        raise RegExException("to be filled in subclasses")

    def simplify(self)->'RegExTerm':
        '''Return a simplified expression.'''
        return self

    def isEmptyWord(self)->bool:
        '''Return whether the expression represents the empty word.'''
        return False

    def isEmptySet(self)->bool:
        '''Return whether the expression represents the empty language.'''
        return False

    def asNBA(self)->Automaton:
        '''Converts omega-regular expression to an equivalent NBA.'''
        if not self.isOmegaRegEx():
            raise Exception('Not an omega-regular expression.')
        return self._asNBA()

    def asFSA(self)->Automaton:
        '''Converts finite regular expression to an equivalent FSA.'''
        if not self.isFiniteRegEx():
            raise Exception('Not a finite regular expression.')
        return self._asFSA()

    def _asNBA(self)->Automaton:
        '''Perform conversion to an NBA.'''
        raise RegExException("Overwrite in subclasses")

    def _asFSA(self)->Automaton:
        '''Perform conversion to an FSA.'''
        raise RegExException("Overwrite in subclasses")

    def __eq__(self, other)->bool:
        if not type(self) == type(other):
            return False
        else:
            return self.__eq__same_class__(other)

    def __eq__same_class__(self, other)->bool:
        raise RegExException("to be filled in subclasses to support sorting")

    def __lt__(self, other)->bool:
        if not type(self) == type(other):
            return type(self).__name__ < type(other).__name__
        return self.__lt__same_class__(other)

    def __lt__same_class__(self, other)->bool:
        raise RegExException("to be filled in subclasses to support sorting")
<<<<<<< HEAD
=======
    
    def __hash__(self) -> int:
        raise Exception("to be filled in subclasses")
>>>>>>> 87070289


    @staticmethod
    def fromFSA(A: Automaton)->'RegExTerm':

        # map a vertex to a tuple
        # - set of vertices with backward transition,
        # - set of vertices with forward transition,
        # - a dict with for every forward next vertex, a set of regular expressions with which the transition is labelled
        verticesMap: Dict[str,Tuple[Set[str],Set[str],Dict[str,Set['RegExTerm']]]]

        def _addTransition(u: str, v: str, re: 'RegExTerm'):
            '''Add (to) transition u->v if it exists, or create transition.'''
            nonlocal verticesMap
            if not v in verticesMap[u][1]:
                # add the forward link
                verticesMap[u][1].add(v)
                # add the backward link
                verticesMap[v][0].add(u)
                # create a set for labels
                verticesMap[u][2][v] = set()
            # add the regex to the transition labels
            verticesMap[u][2][v].add(re)

        def _removeTransition(u,v):
            '''remove transition u->v'''
            nonlocal verticesMap
            # Remove the forward link
            verticesMap[u][1].remove(v)
            # remove the regex labels
            del verticesMap[u][2][v]
            # remove the backward link
            verticesMap[v][0].remove(u)

        def _removeCycle(s)->Optional['RegExTerm']:
            '''If s has a cycle, return a regular expression that represents the alternatives of the labels on the cycle. Returns None if there is no cycle on s.'''
            nonlocal verticesMap
            # if s has transition to itself
            if s in verticesMap[s][1]:
                # create an alternatives term with each of the labels on the cycle
                re = RegExTermAlternatives(list(verticesMap[s][2][s]))
                # remove the cycle forward and backward links and labels
                verticesMap[s][0].remove(s)
                verticesMap[s][1].remove(s)
                del verticesMap[s][2][s]
                # return the alternatives expression created from the cycle
                return re
            else:
                # there is no cycle
                return None

        # create a graph
        states: List[str] = A.statesInBFSOrder()
        verticesMap = dict()

        # add all states
        for s in A.states():
            # incoming states, outgoing states, map of outgoing states to sets of alternative REs
            verticesMap[s] = (set(), set(), dict())

        # add all edges
        for t in A.transitions():
            _addTransition(t[0], t[2], RegExTermLetter(t[1]))
        for t in A.epsilonTransitions():
            _addTransition(t[0], t[1], RegExTermEmptyWord())

        # make a single source connected to all initial states
        if '_src' in states:
            raise RegExException("Automaton has a clashing state name: '_src'")
        verticesMap['_src'] = (set(), set(), dict())
        for s in A.initialStates():
            _addTransition('_src', s, RegExTermEmptyWord())

        # make a single sink, connected to all final states
        if '_snk' in states:
            raise RegExException("Automaton has a clashing state name: '_snk'")
        verticesMap['_snk'] = (set(), set(), dict())
        for s in A.finalStates():
            _addTransition(s, '_snk', RegExTermEmptyWord())

        # eliminate all nodes for all states of the FSA by bypassing pairs of incoming and outgoing edges
        for s in states:
            # eliminate state s
            # incorporating self-loops
            cycleRegEx = _removeCycle(s)
            # for all pairs of incoming and outgoing edges make shortcut
            sIn = verticesMap[s][0].copy()
            sOut = verticesMap[s][1].copy()
            for u in sIn:
                for v in sOut:
                    re1 = RegExTermAlternatives(list(verticesMap[u][2][s]))
                    re2 = RegExTermAlternatives(list(verticesMap[s][2][v]))
                    if cycleRegEx:
                        reNew = RegExTermConcatenation([re1, RegExTermKleene(cycleRegEx), re2])
                    else:
                        reNew = RegExTermConcatenation([re1, re2])
                    # add (to) transition u->v
                    _addTransition(u, v, reNew)
            for u in sIn:
                # remove transition u->s
                _removeTransition(u, s)
            for v in sOut:
                # remove transition s->v
                _removeTransition(s, v)

        # check if there is a path from src to snk
        if not '_snk' in verticesMap['_src'][1]:
            return RegExTermEmptySet()
        return RegExTermAlternatives(list(verticesMap['_src'][2]['_snk']))

class RegExTermEmptySet(RegExTerm):

    def __init__(self):
        pass

    def _bindingLevel(self)->int:
        return 3

    def __str__(self)->str:
        return "\\o"

    def isEmptySet(self)->bool:
        return True

    def _asFSA(self)->Automaton:
        result = Automaton()
        si = result.addStateUnique("S")
        result.makeInitialState(si)
        return result

    def _asNBA(self)->Automaton:
        return self._asFSA()

    def __eq__same_class__(self, other)->bool:
        return True

    def __lt__same_class__(self, other)->bool:
        return False

    def __hash__(self) -> int:
        return 1




class RegExTermEmptyWord(RegExTerm):

    def __init__(self):
        pass

    def _bindingLevel(self)->int:
        return 3

    def isOmegaRegEx(self)->bool:
        return False

    def __str__(self)->str:
        return "\\e"

    def isEmptyWord(self)->bool:
        return True

    def _asFSA(self)->Automaton:
        result = Automaton()
        si = result.addStateUnique("S")
        result.makeInitialState(si)
        result.makeFinalState(si)
        return result

    def __eq__same_class__(self, other)->bool:
        return True

    def __lt__same_class__(self, other)->bool:
        return False

    def __hash__(self) -> int:
        return 2

class RegExTermConcatenation(RegExTerm):

    _expressions: List[RegExTerm]

    def __init__(self, expressions: List[RegExTerm]):
        self._expressions = expressions

    def subExpressions(self)->List[RegExTerm]:
        return self._expressions

    def isFiniteRegEx(self)->bool:
        for k in range(len(self._expressions)-1):
            if not self._expressions[k].isFiniteRegEx():
                raise Exception('Invalid regular expression.')
        if len(self._expressions) == 0:
            return True
        return self._expressions[-1].isFiniteRegEx()

    def isOmegaRegEx(self)->bool:
        for k in range(len(self._expressions)-1):
            if not self._expressions[k].isFiniteRegEx():
                raise Exception('Invalid regular expression.')
        if len(self._expressions) == 0:
            return True
        return self._expressions[-1].isOmegaRegEx()

    def simplify(self)->RegExTerm:

        simplifiedExpressions = [e.simplify() for e in self._expressions]
        if RegExTermEmptySet() in simplifiedExpressions:
            return RegExTermEmptySet()
        nonTrivialExpr = list(filter(lambda e: not e.isEmptyWord(), simplifiedExpressions))
        if len(nonTrivialExpr) == 0: return RegExTermEmptyWord()
        if len(nonTrivialExpr) == 1:
            return next(iter(nonTrivialExpr))
        return RegExTermConcatenation(nonTrivialExpr)

    def __eq__same_class__(self, other)->bool:
        if not len(self._expressions) == len(other._expressions):
            return False
        for i in range(len(self._expressions)):
            if not self._expressions[i].__eq__(other.expressions[i]):
                return False
        return True

    def __lt__same_class__(self, other)->bool:
        if not len(self._expressions) == len(other._expressions):
            return len(self._expressions) < len(other._expressions)
        for i in range(len(self._expressions)):
            if self._expressions[i].__lt__(other.expressions[i]):
                return True
        return False

    def __hash__(self) -> int:
        return hash((3, hash(tuple(self._expressions))))



    @staticmethod
    def fromString(s: str)->Tuple[RegExTerm,str]:
        # read subexpressions until the terminating ')' symbol
        s = s[2:]
        expressions = list()
        while not re.match(r"\)", s):
            (exp, s) = RegExTerm.fromString(s)
            expressions.append(exp)
        return (RegExTermConcatenation(expressions), s[1:])

    def _bindingLevel(self)->int:
        return 1

    def __str__(self)->str:
        return ".".join([self._parenthesize(e) for e in self._expressions])

    def _asFSA(self)->Automaton:
        # get automata for subexpressions
        exprFSA = [e._asFSA() for e in self._expressions]
        ia = exprFSA[0]
        fa = exprFSA[-1]

        # build a new automaton
        result = Automaton()
        stateMap = dict()
        # add all states
        for a in exprFSA:
            stateMap[a] = dict()
            for s in sorted(a.states()):
                ns = result.addStateUnique(s)
                stateMap[a][s] = ns
            # add all transitions
            for (src, symbol, dst) in sorted(a.transitions()):
                result.addTransition(stateMap[a][src], symbol, stateMap[a][dst])
            # add all epsilon transitions
            for (src, dst) in sorted(a.epsilonTransitions()):
                result.addEpsilonTransition(stateMap[a][src], stateMap[a][dst])
        # add initial states
        for s in sorted(ia.initialStates()):
            result.makeInitialState(stateMap[ia][s])
        # add final states
        for s in sorted(fa.finalStates()):
            result.makeFinalState(stateMap[fa][s])
        # connect automata, n to n+1 while n+1 < len exprFSA
        n = 0
        while n+1 < len(exprFSA):
            aa = exprFSA[n]
            ab = exprFSA[n+1]
            for s in sorted(aa.finalStates()):
                for t in sorted(ab.initialStates()):
                    result.addEpsilonTransition(stateMap[aa][s], stateMap[ab][t])
            n += 1

        return result

    def _asNBA(self)->Automaton:
        # get automata for subexpressions
        exprFSA = [e._asFSA() for e in self._expressions[:-1]]
        if len(exprFSA) > 0:
            exprNBA = self._expressions[-1]._asNBA()
            exprFSA.append(exprNBA)

        ia = exprFSA[0]
        fa = exprFSA[-1]

        # build a new automaton
        result = Automaton()
        stateMap = dict()
        # add all states
        for a in exprFSA:
            stateMap[a] = dict()
            for s in sorted(a.states()):
                ns = result.addStateUnique(s)
                stateMap[a][s] = ns
            # add all transitions
            for (src, symbol, dst) in sorted(a.transitions()):
                result.addTransition(stateMap[a][src], symbol, stateMap[a][dst])
            # add all epsilon transitions
            for (src, dst) in sorted(a.epsilonTransitions()):
                result.addEpsilonTransition(stateMap[a][src], stateMap[a][dst])
        # add initial states
        for s in sorted(ia.initialStates()):
            result.makeInitialState(stateMap[ia][s])
        # add final states
        for s in sorted(fa.finalStates()):
            result.makeFinalState(stateMap[fa][s])
        # connect automata, n to n+1 while n+1 < len exprFSA
        n = 0
        while n+1 < len(exprFSA):
            aa = exprFSA[n]
            ab = exprFSA[n+1]
            for s in sorted(aa.finalStates()):
                for t in sorted(ab.initialStates()):
                    result.addEpsilonTransition(stateMap[aa][s], stateMap[ab][t])
            n += 1

        return result

class RegExTermAlternatives(RegExTerm):

    _expressions: List[RegExTerm]

    def __init__(self, expressions: List[RegExTerm]):
        self._expressions = expressions

    def subExpressions(self)->List[RegExTerm]:
        return self._expressions

    def isFiniteRegEx(self)->bool:
        for e in self._expressions:
            if not e.isFiniteRegEx():
                return False
        return True

    def isOmegaRegEx(self)->bool:
        for e in self._expressions:
            if not e.isOmegaRegEx():
                return False
        return True

    def simplify(self)->RegExTerm:
        simplifiedExpressions = [e.simplify() for e in self._expressions]
        nonTrivialExpr = list(filter(lambda e: not e.isEmptySet(), simplifiedExpressions))
        if len(nonTrivialExpr) == 0: return RegExTermEmptySet()
        uniqueExpressions = set(nonTrivialExpr)
        if len(uniqueExpressions) == 1:
            return next(iter(uniqueExpressions))
        return RegExTermAlternatives(list(uniqueExpressions))

    @staticmethod
    def fromString(s: str)->Tuple[RegExTerm,str]:
        # read subexpressions until the terminating ')' symbol
        s = s[2:]
        expressions = list()
        while not re.match(r"\)", s):
            (exp, s) = RegExTerm.fromString(s)
            expressions.append(exp)
        return (RegExTermAlternatives(expressions), s[1:])

    def _bindingLevel(self)->int:
        return 0

    def __str__(self)->str:
        return "+".join([self._parenthesize(e) for e in self._expressions])

    def _asFSA(self)->Automaton:
        # get automata for subexpressions

        exprFSA = [e._asFSA() for e in sorted(self._expressions)]

        # build a new automaton
        result = Automaton()
        stateMap = dict()
        # add all states
        for a in exprFSA:
            stateMap[a] = dict()
            for s in sorted(a.states()):
                ns = result.addStateUnique(s)
                stateMap[a][s] = ns
            # add all transitions
            for (src, symbol, dst) in sorted(a.transitions()):
                result.addTransition(stateMap[a][src], symbol, stateMap[a][dst])
            # add all epsilon transitions
            for (src, dst) in sorted(a.epsilonTransitions()):
                result.addEpsilonTransition(stateMap[a][src], stateMap[a][dst])
            # add initial states
            for s in sorted(a.initialStates()):
                result.makeInitialState(stateMap[a][s])
            # add final states
            for s in sorted(a.finalStates()):
                result.makeFinalState(stateMap[a][s])

        return result

    def _asNBA(self)->Automaton:
        # get automata for subexpressions
        exprNBA = [e.asNBA() for e in sorted(self._expressions)]

        # build a new automaton
        result = Automaton()
        stateMap = dict()
        # add all states
        for a in exprNBA:
            stateMap[a] = dict()
            for s in sorted(a.states()):
                ns = result.addStateUnique(s)
                stateMap[a][s] = ns
            # add all transitions
            for (src, symbol, dst) in sorted(a.transitions()):
                result.addTransition(stateMap[a][src], symbol, stateMap[a][dst])
            # add all epsilon transitions
            for (src, dst) in sorted(a.epsilonTransitions()):
                result.addEpsilonTransition(stateMap[a][src], stateMap[a][dst])
            # add initial states
            for s in sorted(a.initialStates()):
                result.makeInitialState(stateMap[a][s])
            # add final states
            for s in sorted(a.finalStates()):
                result.makeFinalState(stateMap[a][s])

        return result

    def __eq__same_class__(self, other)->bool:
        if not len(self._expressions) == len(other._expressions):
            return False
        ss = sorted(self._expressions)
        so = sorted(other._expressions)
        for i in range(len(ss)):
            if not ss[i].__eq__(so[i]):
                return False
        return True

    def __lt__same_class__(self, other)->bool:
        if not len(self._expressions) == len(other._expressions):
            return len(self._expressions) < len(other._expressions)
        ss = sorted(self._expressions)
        so = sorted(other._expressions)
        for i in range(len(ss)):
            if ss[i].__lt__(so[i]):
                return True
        return False

    def __hash__(self) -> int:
        return hash((4, hash(tuple(self._expressions))))


class RegExTermKleene(RegExTerm):

    _expression: RegExTerm

    def __init__(self, expression: RegExTerm):
        self._expression = expression

    def isFiniteRegEx(self)->bool:
        if not self._expression.isFiniteRegEx():
            raise Exception('Illegal regular expression.')
        return True

    def isOmegaRegEx(self)->bool:
        return False

    def simplify(self)->RegExTerm:
        simplifiedExpression = self._expression.simplify()
        if simplifiedExpression.isEmptySet():
            return RegExTermEmptySet()
        if simplifiedExpression.isEmptyWord():
            return RegExTermEmptyWord()
        return RegExTermKleene(simplifiedExpression)

    def subExpressions(self)->Set[RegExTerm]:
        res = set()
        res.add(self._expression)
        return res

    @staticmethod
    def fromString(s: str)->Tuple[RegExTerm,str]:
        # read subexpression and the terminating ')' symbol
        s = s[2:]
        (exp, s) = RegExTerm.fromString(s)
        return (RegExTermKleene(exp), s[1:])

    def _bindingLevel(self)->int:
        return 2

    def __str__(self)->str:
        return self._parenthesize(self._expression)+"*"

    def _asFSA(self)->Automaton:
        # get automaton for subexpression
        result = self._expression._asFSA()

        # add a new state that is initial and final
        sif = result.addStateUnique("S")

        # add feedback transitions
        for s in sorted(result.initialStates()):
            result.addEpsilonTransition(sif, s)
        for s in sorted(result.finalStates()):
            result.addEpsilonTransition(s, sif)

        # make the new state the only initial state
        result.clearInitialStates()
        result.makeInitialState(sif)
        result.clearFinalStates()
        result.makeFinalState(sif)

        return result

    def __eq__same_class__(self, other)->bool:
        return self._expression.__eq__(other._expression)

    def __lt__same_class__(self, other)->bool:
        return self._expression.__lt__(other._expression)

    def __hash__(self) -> int:
        return hash((5, self._expression))


class RegExTermOmega(RegExTerm):

    _expression: RegExTerm

    def __init__(self, expression: RegExTerm):
        self._expression = expression

    def isFiniteRegEx(self)->bool:
        return False

    def isOmegaRegEx(self)->bool:
        if not self._expression.isFiniteRegEx():
            raise Exception('Illegal regular expression.')
        return True

    def simplify(self)->RegExTerm:
        simplifiedExpression = self._expression.simplify()
        if simplifiedExpression.isEmptySet():
            return RegExTermEmptySet()
        if simplifiedExpression.isEmptyWord():
            raise Exception('Invalid omega-regular expression')
        return RegExTermOmega(simplifiedExpression)

    def subExpressions(self)->Set[RegExTerm]:
        res = set()
        res.add(self._expression)
        return res

    @staticmethod
    def fromString(s: str)->Tuple[RegExTerm,str]:
        # read subexpression and the terminating ')' symbol
        s = s[2:]
        (exp, s) = RegExTerm.fromString(s)
        return (RegExTermOmega(exp), s[1:])

    def _bindingLevel(self)->int:
        return 2

    def __str__(self)->str:
        return self._parenthesize(self._expression)+"**"

    def _asNBA(self)->Automaton:
        # get automaton for subexpression
        result = self._expression._asFSA()

        # add feedback transitions
        for s in sorted(result.initialStates()):
            for t in sorted(result.finalStates()):
                result.addEpsilonTransition(t, s)

        return result

    def __eq__same_class__(self, other)->bool:
        return self._expression.__eq__(other._expression)

    def __lt__same_class__(self, other)->bool:
        return self._expression.__lt__(other._expression)

    def __hash__(self) -> int:
        return hash((6, self._expression))


class RegExTermLetter(RegExTerm):

    _letter: str


    def __init__(self, letter: str):
        self._letter = letter

    def isOmegaRegEx(self)->bool:
        return False

    def _collectAlphabet(self, result: Set[str])->None:
        result.add(self._letter)

    @staticmethod
    def fromString(s: str)->Tuple[RegExTerm,str]:
        m = REGEXLETTER.search(s)
        if m is None:
            raise RegExException("Failed to match REGEXLETTER expression.")
        letter = m.group(0)
        return (RegExTermLetter(letter), s[len(letter):])

    def _bindingLevel(self)->int:
        return 3

    def __str__(self)->str:
        if REGEXLETTERSIMPLE.match(self._letter):
            return self._letter
        return "'"+self._letter.replace("'", "\\'")+"'"

    def _asFSA(self)->Automaton:

        result = Automaton()
        si = result.addStateUnique("S")
        sf = result.addStateUnique("S")
        symbol = self._letter.replace("'", "")
        result.addTransition(si, symbol, sf)
        result.makeInitialState(si)
        result.makeFinalState(sf)
        return result

    def __eq__same_class__(self, other)->bool:
        return self._letter == other._letter

    def __lt__same_class__(self, other)->bool:
        return self._letter < other._letter

    def __hash__(self) -> int:
        return hash((7, self._letter))

class RegEx(object):

    _expression: RegExTerm
    _name: str

    def __init__(self, name: str, expression: RegExTerm):
        self._expression = expression
        self._name = name

    def asFSA(self)->Automaton:
        if not self._expression.isFiniteRegEx():
            raise Exception('Not a finite regular expression.')
        return self._expression.asFSA()

    def asNBA(self)->Automaton:
        if not self._expression.isOmegaRegEx():
            raise Exception('Not an omega regular expression.')
        return self._expression.asNBA()

    def alphabet(self)->Set[str]:
        '''Return the alphabet of the regex '''
        result: Set[str] = set()
        self._expression._collectAlphabet(result)
        return result

    def isOmegaRegEx(self)->bool:
        return self._expression.isOmegaRegEx()

    def isFiniteRegEx(self)->bool:
        return self._expression.isFiniteRegEx()

    def asDSL(self, name: str):
        return 'regular expression {} = {}'.format(name, str(self))

    @staticmethod
    def fromDSL(regexString)->Tuple[str,'RegEx']:
        factory = dict()
        factory['Letter'] = lambda l: RegExTermLetter(l)
        factory['Kleene'] = lambda exp: RegExTermKleene(exp)
        factory['Omega'] = lambda exp: RegExTermOmega(exp)
        factory['Alternatives'] = lambda exp: RegExTermAlternatives(exp)
        factory['Concatenations'] = lambda exp: RegExTermConcatenation(exp)
        factory['EmptyLanguage'] = lambda : RegExTermEmptySet()
        factory['EmptyWord'] = lambda : RegExTermEmptyWord()
        (name, expression) = parseRegExDSL(regexString, factory)
        if name is None or expression is None:
            exit(1)
        return name, RegEx(name, expression)

    @staticmethod
    def fromString(regexString):

        # find the name
        match = re.search(r".*regular\s+expression\s+(?P<name>[^\s]+)\s*=\s*(?P<regex>[^\s]*?)\s*$", regexString, re.MULTILINE|re.DOTALL)
        if match is None:
            raise Exception("Input is not a valid RegEx")
        name = match.group('name')

        (regex, _) = RegExTerm.fromString(match.group('regex'))

        return (name, RegEx(name, regex))

    @staticmethod
    def fromFSA(A, name):
        return RegEx(name, RegExTerm.fromFSA(A).simplify())

    def __str__(self)->str:
        return str(self._expression)<|MERGE_RESOLUTION|>--- conflicted
+++ resolved
@@ -124,12 +124,9 @@
 
     def __lt__same_class__(self, other)->bool:
         raise RegExException("to be filled in subclasses to support sorting")
-<<<<<<< HEAD
-=======
-    
+
     def __hash__(self) -> int:
         raise Exception("to be filled in subclasses")
->>>>>>> 87070289
 
 
     @staticmethod
