""" miscellaneous utility functions """

from string import digits
<<<<<<< HEAD
from fractions import Fraction
import numpy as np

Frac = lambda n : Fraction(n).limit_denominator(max_denominator=1000000) if not np.isnan(n) else n
=======
from typing import Iterable, List, Optional, Set, Tuple, Union
>>>>>>> b98a714c

def warn(s: str):
    print("Warning: " + s)

def error(s: str):
    print("Error: "+ s)
    exit()

def onlyDigits(s: str)->str:
    return ''.join(c for c in s if c in digits)

def onlyNonDigits(s: str)->str:
    return ''.join(c for c in s if c not in digits)


def getIndex(name: str)->int:
    dig = onlyDigits(name)
    if dig == '':
        return -1
    else:
        return int(dig)

def isNumerical(setOfNames: Iterable[str])->bool:
    alphaNames = set([onlyNonDigits(s) for s in setOfNames])
    return len(alphaNames) <= 1

def stringToFloat(s: str, default: float)->float:
    try:
        return float(s)
    except ValueError:
        return default


def sortNames(setOfNames: Iterable[str])->List[str]:

    listOfNames = list(setOfNames)
    if isNumerical(setOfNames):
        listOfNames.sort(key=getIndex)
    else:
        listOfNames.sort()
    return listOfNames

def printList(l: List[float])->str:
    try:
        string = "["
        for item in l:
            string += "{:.4f}, ".format(item)
        return string[:-2] + "]"
    except:
        return str(l)

<<<<<<< HEAD
def printListFrac(l):
    try:
        string = "[ "
        for item in l:
            string += "{} ".format(Frac(item))
        return string + "]"
    except:
        return l

def printDListFrac(dl):
    try:
        string = "[\n"
        for l in dl:
            string += "[ "
            for item in l:
                string += "{} ".format(Frac(item))
            string = string + "] \n"
        return string[:-2] + "\n]"
    except:
        return dl

def printDList(dl):
=======
def printOptionalList(l: Optional[List[float]])->str:
    if l is None:
        return "--"
    return printList(l)



def printInterval(i: Tuple[float,float])->str:
    return printList([i[0],i[1]])

def printListOfIntervals(l: List[Tuple[float,float]])->str:
    try:
        string = "["
        for i in l:
            string += printInterval(i) + ", "
        return string[:-2] + "]"
    except:
        return str(l)



def printOptionalInterval(i: Optional[Tuple[float,float]])->str:
    if i is None:
        return "--"
    return printList([i[0],i[1]])

def printOptionalListOfIntervals(l: Optional[List[Tuple[float,float]]])->str:
    if l is None:
        return "--"
    return printListOfIntervals(l)
    


def printDList(dl:List[List[float]]):
>>>>>>> b98a714c
    try:
        string = "["
        for l in dl:
            string += "["
            for item in l:
                string += "{:.4f}, ".format(item)
            string = string[:-2] + "], "
        return string[:-2] + "]"
    except:
        return dl

def print4F(nr: float):
    try:
        return "{:.4f}".format(nr)
    except:
        return "{}".format(nr)

def printOptional4FOrString(nr: Optional[Union[str,float]]):
    if nr is None:
        return "--"
    if isinstance(nr, str):
        return nr
    try:
        return "{:.4f}".format(nr)
    except:
        return "{}".format(nr)


def printSortedSet(s: Iterable[str]):
    print("{{{}}}".format(", ".join(sortNames(s))))

def printSortedList(s: Iterable[str]):
    print("{}".format(", ".join(sortNames(s))))

def printVector(s: List[str]):
    print ("[{}]\n".format(", ".join(s)))


def stopCriteria(c: List[float])->List[float]:
    # Format stop criteria: 
    stop = '''
    Steady state behavior = 
    [
        Confidence level,
        Absolute error,
        Relative error,
        Maximum path length,
        Maximum number of cycles,
        Time (in seconds)
    ]

    Transient behavior = 
    [
        Confidence level,
        Absolute error,
        Relative error,
        Maximum path length,
        Maximum number of paths,
        Time (in seconds)
    ]
    '''

    if len(c) != 6:
        s = "Wrong number of arguments for -c\n" + stop
        error(s)
    
    # Confidence level
    if c[0] <= 0:
        s = "No confidence level set"
        error(s)
    
    if all(i<=0 for i in c[1:]):
        s = "No stop conditions inside -c argument, simulation never terminating"
        error(s)
    
    return c

def nrOfSteps(ns: int)->int:
    if ns == None:
        s = "Number of steps required (flag -ns)"
        error(s)
    if int(ns) < 1:
        s = "Number of steps must be at least 1"
        error(s)
    return ns<|MERGE_RESOLUTION|>--- conflicted
+++ resolved
@@ -1,14 +1,11 @@
 """ miscellaneous utility functions """
 
 from string import digits
-<<<<<<< HEAD
 from fractions import Fraction
 import numpy as np
 
 Frac = lambda n : Fraction(n).limit_denominator(max_denominator=1000000) if not np.isnan(n) else n
-=======
 from typing import Iterable, List, Optional, Set, Tuple, Union
->>>>>>> b98a714c
 
 def warn(s: str):
     print("Warning: " + s)
@@ -60,30 +57,6 @@
     except:
         return str(l)
 
-<<<<<<< HEAD
-def printListFrac(l):
-    try:
-        string = "[ "
-        for item in l:
-            string += "{} ".format(Frac(item))
-        return string + "]"
-    except:
-        return l
-
-def printDListFrac(dl):
-    try:
-        string = "[\n"
-        for l in dl:
-            string += "[ "
-            for item in l:
-                string += "{} ".format(Frac(item))
-            string = string + "] \n"
-        return string[:-2] + "\n]"
-    except:
-        return dl
-
-def printDList(dl):
-=======
 def printOptionalList(l: Optional[List[float]])->str:
     if l is None:
         return "--"
@@ -115,10 +88,30 @@
         return "--"
     return printListOfIntervals(l)
     
+def printListFrac(l):
+    try:
+        string = "[ "
+        for item in l:
+            string += "{} ".format(Frac(item))
+        return string + "]"
+    except:
+        return l
+
+def printDListFrac(dl):
+    try:
+        string = "[\n"
+        for l in dl:
+            string += "[ "
+            for item in l:
+                string += "{} ".format(Frac(item))
+            string = string + "] \n"
+        return string[:-2] + "\n]"
+    except:
+        return dl
+
 
 
 def printDList(dl:List[List[float]]):
->>>>>>> b98a714c
     try:
         string = "["
         for l in dl:
